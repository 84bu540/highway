--- conflicted
+++ resolved
@@ -456,13 +456,10 @@
   int64_t bits = 0;  // return value of supported targets.
 
   using CapBits = unsigned long;  // NOLINT
-<<<<<<< HEAD
 #if HWY_OS_APPLE
   const CapBits hw = 0UL;
 #else
-=======
   // For Android, this has been supported since API 20 (2014).
->>>>>>> ba6a13d4
   const CapBits hw = getauxval(AT_HWCAP);
 #endif
   (void)hw;
