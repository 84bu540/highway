// Copyright 2021 Google LLC
// SPDX-License-Identifier: Apache-2.0
//
// Licensed under the Apache License, Version 2.0 (the "License");
// you may not use this file except in compliance with the License.
// You may obtain a copy of the License at
//
//      http://www.apache.org/licenses/LICENSE-2.0
//
// Unless required by applicable law or agreed to in writing, software
// distributed under the License is distributed on an "AS IS" BASIS,
// WITHOUT WARRANTIES OR CONDITIONS OF ANY KIND, either express or implied.
// See the License for the specific language governing permissions and
// limitations under the License.

// Target-independent types/functions defined after target-specific ops.

#include "hwy/base.h"

// Define detail::Shuffle1230 etc, but only when viewing the current header;
// normally this is included via highway.h, which includes ops/*.h.
#if HWY_IDE && !defined(HWY_HIGHWAY_INCLUDED)
#include "hwy/detect_targets.h"
#include "hwy/ops/emu128-inl.h"
#endif  // HWY_IDE

// Relies on the external include guard in highway.h.
HWY_BEFORE_NAMESPACE();
namespace hwy {
namespace HWY_NAMESPACE {

// The lane type of a vector type, e.g. float for Vec<ScalableTag<float>>.
template <class V>
using LaneType = decltype(GetLane(V()));

// Vector type, e.g. Vec128<float> for CappedTag<float, 4>. Useful as the return
// type of functions that do not take a vector argument, or as an argument type
// if the function only has a template argument for D, or for explicit type
// names instead of auto. This may be a built-in type.
template <class D>
using Vec = decltype(Zero(D()));

// Mask type. Useful as the return type of functions that do not take a mask
// argument, or as an argument type if the function only has a template argument
// for D, or for explicit type names instead of auto.
template <class D>
using Mask = decltype(MaskFromVec(Zero(D())));

// Returns the closest value to v within [lo, hi].
template <class V>
HWY_API V Clamp(const V v, const V lo, const V hi) {
  return Min(Max(lo, v), hi);
}

// CombineShiftRightBytes (and -Lanes) are not available for the scalar target,
// and RVV has its own implementation of -Lanes.
#if HWY_TARGET != HWY_SCALAR && HWY_TARGET != HWY_RVV

template <size_t kLanes, class D, class V = VFromD<D>>
HWY_API V CombineShiftRightLanes(D d, const V hi, const V lo) {
  constexpr size_t kBytes = kLanes * sizeof(LaneType<V>);
  static_assert(kBytes < 16, "Shift count is per-block");
  return CombineShiftRightBytes<kBytes>(d, hi, lo);
}

#endif

// Returns lanes with the most significant bit set and all other bits zero.
template <class D>
HWY_API Vec<D> SignBit(D d) {
  const RebindToUnsigned<decltype(d)> du;
  return BitCast(d, Set(du, SignMask<TFromD<D>>()));
}

// Returns quiet NaN.
template <class D>
HWY_API Vec<D> NaN(D d) {
  const RebindToSigned<D> di;
  // LimitsMax sets all exponent and mantissa bits to 1. The exponent plus
  // mantissa MSB (to indicate quiet) would be sufficient.
  return BitCast(d, Set(di, LimitsMax<TFromD<decltype(di)>>()));
}

// Returns positive infinity.
template <class D>
HWY_API Vec<D> Inf(D d) {
  const RebindToUnsigned<D> du;
  using T = TFromD<D>;
  using TU = TFromD<decltype(du)>;
  const TU max_x2 = static_cast<TU>(MaxExponentTimes2<T>());
  return BitCast(d, Set(du, max_x2 >> 1));
}

// ------------------------------ SafeFillN

template <class D, typename T = TFromD<D>>
HWY_API void SafeFillN(const size_t num, const T value, D d,
                       T* HWY_RESTRICT to) {
#if HWY_MEM_OPS_MIGHT_FAULT
  (void)d;
  for (size_t i = 0; i < num; ++i) {
    to[i] = value;
  }
#else
  BlendedStore(Set(d, value), FirstN(d, num), d, to);
#endif
}

// ------------------------------ SafeCopyN

template <class D, typename T = TFromD<D>>
HWY_API void SafeCopyN(const size_t num, D d, const T* HWY_RESTRICT from,
                       T* HWY_RESTRICT to) {
#if HWY_MEM_OPS_MIGHT_FAULT
  (void)d;
  for (size_t i = 0; i < num; ++i) {
    to[i] = from[i];
  }
#else
  const Mask<D> mask = FirstN(d, num);
  BlendedStore(MaskedLoad(mask, d, from), mask, d, to);
#endif
}

// "Include guard": skip if native instructions are available. The generic
// implementation is currently shared between x86_* and wasm_*, and is too large
// to duplicate.

#if HWY_IDE || \
    (defined(HWY_NATIVE_LOAD_STORE_INTERLEAVED) == defined(HWY_TARGET_TOGGLE))
#ifdef HWY_NATIVE_LOAD_STORE_INTERLEAVED
#undef HWY_NATIVE_LOAD_STORE_INTERLEAVED
#else
#define HWY_NATIVE_LOAD_STORE_INTERLEAVED
#endif

// ------------------------------ LoadInterleaved2

template <class D, class V = VFromD<D>>
HWY_API void LoadInterleaved2(D d, const TFromD<D>* HWY_RESTRICT unaligned,
                              V& v0, V& v1) {
  constexpr size_t kN = MaxLanes(d);
  const V A = LoadU(d, unaligned + 0 * kN);  // v1[1] v0[1] v1[0] v0[0]
  const V B = LoadU(d, unaligned + 1 * kN);
  v0 = ConcatEven(d, B, A);
  v1 = ConcatOdd(d, B, A);
}

template <class D, typename T = TFromD<D>>
HWY_API void LoadInterleaved2(D d, const T* HWY_RESTRICT unaligned,
                              Vec128<T, 1>& v0, Vec128<T, 1>& v1) {
  v0 = LoadU(d, unaligned + 0);
  v1 = LoadU(d, unaligned + 1);
}

// ------------------------------ LoadInterleaved3 (CombineShiftRightBytes)

namespace detail {

// Default for <= 128-bit vectors; x86_256 and x86_512 have their own overload.
template <class D, class V = VFromD<D>, HWY_IF_V_SIZE_LE_D(D, 16)>
HWY_INLINE void LoadTransposedBlocks3(D d,
                                      const TFromD<D>* HWY_RESTRICT unaligned,
                                      V& A, V& B, V& C) {
  constexpr size_t kN = MaxLanes(d);
  A = LoadU(d, unaligned + 0 * kN);
  B = LoadU(d, unaligned + 1 * kN);
  C = LoadU(d, unaligned + 2 * kN);
}

}  // namespace detail

template <class D, class V = VFromD<D>, HWY_IF_LANES_PER_BLOCK_D(D, 16)>
HWY_API void LoadInterleaved3(D d, const TFromD<D>* HWY_RESTRICT unaligned,
                              V& v0, V& v1, V& v2) {
  const RebindToUnsigned<decltype(d)> du;
  // Compact notation so these fit on one line: 12 := v1[2].
  V A;  // 05 24 14 04 23 13 03 22 12 02 21 11 01 20 10 00
  V B;  // 1a 0a 29 19 09 28 18 08 27 17 07 26 16 06 25 15
  V C;  // 2f 1f 0f 2e 1e 0e 2d 1d 0d 2c 1c 0c 2b 1b 0b 2a
  detail::LoadTransposedBlocks3(d, unaligned, A, B, C);
  // Compress all lanes belonging to v0 into consecutive lanes.
  constexpr uint8_t Z = 0x80;
  alignas(16) static constexpr uint8_t kIdx_v0A[16] = {
      0, 3, 6, 9, 12, 15, Z, Z, Z, Z, Z, Z, Z, Z, Z, Z};
  alignas(16) static constexpr uint8_t kIdx_v0B[16] = {
      Z, Z, Z, Z, Z, Z, 2, 5, 8, 11, 14, Z, Z, Z, Z, Z};
  alignas(16) static constexpr uint8_t kIdx_v0C[16] = {
      Z, Z, Z, Z, Z, Z, Z, Z, Z, Z, Z, 1, 4, 7, 10, 13};
  alignas(16) static constexpr uint8_t kIdx_v1A[16] = {
      1, 4, 7, 10, 13, Z, Z, Z, Z, Z, Z, Z, Z, Z, Z, Z};
  alignas(16) static constexpr uint8_t kIdx_v1B[16] = {
      Z, Z, Z, Z, Z, 0, 3, 6, 9, 12, 15, Z, Z, Z, Z, Z};
  alignas(16) static constexpr uint8_t kIdx_v1C[16] = {
      Z, Z, Z, Z, Z, Z, Z, Z, Z, Z, Z, 2, 5, 8, 11, 14};
  alignas(16) static constexpr uint8_t kIdx_v2A[16] = {
      2, 5, 8, 11, 14, Z, Z, Z, Z, Z, Z, Z, Z, Z, Z, Z};
  alignas(16) static constexpr uint8_t kIdx_v2B[16] = {
      Z, Z, Z, Z, Z, 1, 4, 7, 10, 13, Z, Z, Z, Z, Z, Z};
  alignas(16) static constexpr uint8_t kIdx_v2C[16] = {
      Z, Z, Z, Z, Z, Z, Z, Z, Z, Z, 0, 3, 6, 9, 12, 15};
  const V v0L = BitCast(d, TableLookupBytesOr0(A, LoadDup128(du, kIdx_v0A)));
  const V v0M = BitCast(d, TableLookupBytesOr0(B, LoadDup128(du, kIdx_v0B)));
  const V v0U = BitCast(d, TableLookupBytesOr0(C, LoadDup128(du, kIdx_v0C)));
  const V v1L = BitCast(d, TableLookupBytesOr0(A, LoadDup128(du, kIdx_v1A)));
  const V v1M = BitCast(d, TableLookupBytesOr0(B, LoadDup128(du, kIdx_v1B)));
  const V v1U = BitCast(d, TableLookupBytesOr0(C, LoadDup128(du, kIdx_v1C)));
  const V v2L = BitCast(d, TableLookupBytesOr0(A, LoadDup128(du, kIdx_v2A)));
  const V v2M = BitCast(d, TableLookupBytesOr0(B, LoadDup128(du, kIdx_v2B)));
  const V v2U = BitCast(d, TableLookupBytesOr0(C, LoadDup128(du, kIdx_v2C)));
  v0 = Xor3(v0L, v0M, v0U);
  v1 = Xor3(v1L, v1M, v1U);
  v2 = Xor3(v2L, v2M, v2U);
}

// 8-bit lanes x8
template <class D, class V = VFromD<D>, HWY_IF_LANES_PER_BLOCK_D(D, 8),
          HWY_IF_T_SIZE_D(D, 1)>
HWY_API void LoadInterleaved3(D d, const TFromD<D>* HWY_RESTRICT unaligned,
                              V& v0, V& v1, V& v2) {
  const RebindToUnsigned<decltype(d)> du;
  V A;  // v1[2] v0[2] v2[1] v1[1] v0[1] v2[0] v1[0] v0[0]
  V B;  // v0[5] v2[4] v1[4] v0[4] v2[3] v1[3] v0[3] v2[2]
  V C;  // v2[7] v1[7] v0[7] v2[6] v1[6] v0[6] v2[5] v1[5]
  detail::LoadTransposedBlocks3(d, unaligned, A, B, C);
  // Compress all lanes belonging to v0 into consecutive lanes.
  constexpr uint8_t Z = 0x80;
  alignas(16) static constexpr uint8_t kIdx_v0A[16] = {0, 3, 6, Z, Z, Z, Z, Z};
  alignas(16) static constexpr uint8_t kIdx_v0B[16] = {Z, Z, Z, 1, 4, 7, Z, Z};
  alignas(16) static constexpr uint8_t kIdx_v0C[16] = {Z, Z, Z, Z, Z, Z, 2, 5};
  alignas(16) static constexpr uint8_t kIdx_v1A[16] = {1, 4, 7, Z, Z, Z, Z, Z};
  alignas(16) static constexpr uint8_t kIdx_v1B[16] = {Z, Z, Z, 2, 5, Z, Z, Z};
  alignas(16) static constexpr uint8_t kIdx_v1C[16] = {Z, Z, Z, Z, Z, 0, 3, 6};
  alignas(16) static constexpr uint8_t kIdx_v2A[16] = {2, 5, Z, Z, Z, Z, Z, Z};
  alignas(16) static constexpr uint8_t kIdx_v2B[16] = {Z, Z, 0, 3, 6, Z, Z, Z};
  alignas(16) static constexpr uint8_t kIdx_v2C[16] = {Z, Z, Z, Z, Z, 1, 4, 7};
  const V v0L = BitCast(d, TableLookupBytesOr0(A, LoadDup128(du, kIdx_v0A)));
  const V v0M = BitCast(d, TableLookupBytesOr0(B, LoadDup128(du, kIdx_v0B)));
  const V v0U = BitCast(d, TableLookupBytesOr0(C, LoadDup128(du, kIdx_v0C)));
  const V v1L = BitCast(d, TableLookupBytesOr0(A, LoadDup128(du, kIdx_v1A)));
  const V v1M = BitCast(d, TableLookupBytesOr0(B, LoadDup128(du, kIdx_v1B)));
  const V v1U = BitCast(d, TableLookupBytesOr0(C, LoadDup128(du, kIdx_v1C)));
  const V v2L = BitCast(d, TableLookupBytesOr0(A, LoadDup128(du, kIdx_v2A)));
  const V v2M = BitCast(d, TableLookupBytesOr0(B, LoadDup128(du, kIdx_v2B)));
  const V v2U = BitCast(d, TableLookupBytesOr0(C, LoadDup128(du, kIdx_v2C)));
  v0 = Xor3(v0L, v0M, v0U);
  v1 = Xor3(v1L, v1M, v1U);
  v2 = Xor3(v2L, v2M, v2U);
}

// 16-bit lanes x8
template <class D, class V = VFromD<D>, HWY_IF_LANES_PER_BLOCK_D(D, 8),
          HWY_IF_T_SIZE_D(D, 2)>
HWY_API void LoadInterleaved3(D d, const TFromD<D>* HWY_RESTRICT unaligned,
                              V& v0, V& v1, V& v2) {
  const RebindToUnsigned<decltype(d)> du;
  const Repartition<uint8_t, decltype(du)> du8;
  V A;  // v1[2] v0[2] v2[1] v1[1] v0[1] v2[0] v1[0] v0[0]
  V B;  // v0[5] v2[4] v1[4] v0[4] v2[3] v1[3] v0[3] v2[2]
  V C;  // v2[7] v1[7] v0[7] v2[6] v1[6] v0[6] v2[5] v1[5]
  detail::LoadTransposedBlocks3(d, unaligned, A, B, C);
  // Compress all lanes belonging to v0 into consecutive lanes. Same as above,
  // but each element of the array contains a byte index for a byte of a lane.
  constexpr uint8_t Z = 0x80;
  alignas(16) static constexpr uint8_t kIdx_v0A[16] = {
      0x00, 0x01, 0x06, 0x07, 0x0C, 0x0D, Z, Z, Z, Z, Z, Z, Z, Z, Z, Z};
  alignas(16) static constexpr uint8_t kIdx_v0B[16] = {
      Z, Z, Z, Z, Z, Z, 0x02, 0x03, 0x08, 0x09, 0x0E, 0x0F, Z, Z, Z, Z};
  alignas(16) static constexpr uint8_t kIdx_v0C[16] = {
      Z, Z, Z, Z, Z, Z, Z, Z, Z, Z, Z, Z, 0x04, 0x05, 0x0A, 0x0B};
  alignas(16) static constexpr uint8_t kIdx_v1A[16] = {
      0x02, 0x03, 0x08, 0x09, 0x0E, 0x0F, Z, Z, Z, Z, Z, Z, Z, Z, Z, Z};
  alignas(16) static constexpr uint8_t kIdx_v1B[16] = {
      Z, Z, Z, Z, Z, Z, 0x04, 0x05, 0x0A, 0x0B, Z, Z, Z, Z, Z, Z};
  alignas(16) static constexpr uint8_t kIdx_v1C[16] = {
      Z, Z, Z, Z, Z, Z, Z, Z, Z, Z, 0x00, 0x01, 0x06, 0x07, 0x0C, 0x0D};
  alignas(16) static constexpr uint8_t kIdx_v2A[16] = {
      0x04, 0x05, 0x0A, 0x0B, Z, Z, Z, Z, Z, Z, Z, Z, Z, Z, Z, Z};
  alignas(16) static constexpr uint8_t kIdx_v2B[16] = {
      Z, Z, Z, Z, 0x00, 0x01, 0x06, 0x07, 0x0C, 0x0D, Z, Z, Z, Z, Z, Z};
  alignas(16) static constexpr uint8_t kIdx_v2C[16] = {
      Z, Z, Z, Z, Z, Z, Z, Z, Z, Z, 0x02, 0x03, 0x08, 0x09, 0x0E, 0x0F};
  const V v0L = TableLookupBytesOr0(A, BitCast(d, LoadDup128(du8, kIdx_v0A)));
  const V v0M = TableLookupBytesOr0(B, BitCast(d, LoadDup128(du8, kIdx_v0B)));
  const V v0U = TableLookupBytesOr0(C, BitCast(d, LoadDup128(du8, kIdx_v0C)));
  const V v1L = TableLookupBytesOr0(A, BitCast(d, LoadDup128(du8, kIdx_v1A)));
  const V v1M = TableLookupBytesOr0(B, BitCast(d, LoadDup128(du8, kIdx_v1B)));
  const V v1U = TableLookupBytesOr0(C, BitCast(d, LoadDup128(du8, kIdx_v1C)));
  const V v2L = TableLookupBytesOr0(A, BitCast(d, LoadDup128(du8, kIdx_v2A)));
  const V v2M = TableLookupBytesOr0(B, BitCast(d, LoadDup128(du8, kIdx_v2B)));
  const V v2U = TableLookupBytesOr0(C, BitCast(d, LoadDup128(du8, kIdx_v2C)));
  v0 = Xor3(v0L, v0M, v0U);
  v1 = Xor3(v1L, v1M, v1U);
  v2 = Xor3(v2L, v2M, v2U);
}

template <class D, class V = VFromD<D>, HWY_IF_LANES_PER_BLOCK_D(D, 4)>
HWY_API void LoadInterleaved3(D d, const TFromD<D>* HWY_RESTRICT unaligned,
                              V& v0, V& v1, V& v2) {
  V A;  // v0[1] v2[0] v1[0] v0[0]
  V B;  // v1[2] v0[2] v2[1] v1[1]
  V C;  // v2[3] v1[3] v0[3] v2[2]
  detail::LoadTransposedBlocks3(d, unaligned, A, B, C);

  const V vxx_02_03_xx = OddEven(C, B);
  v0 = detail::Shuffle1230(A, vxx_02_03_xx);

  // Shuffle2301 takes the upper/lower halves of the output from one input, so
  // we cannot just combine 13 and 10 with 12 and 11 (similar to v0/v2). Use
  // OddEven because it may have higher throughput than Shuffle.
  const V vxx_xx_10_11 = OddEven(A, B);
  const V v12_13_xx_xx = OddEven(B, C);
  v1 = detail::Shuffle2301(vxx_xx_10_11, v12_13_xx_xx);

  const V vxx_20_21_xx = OddEven(B, A);
  v2 = detail::Shuffle3012(vxx_20_21_xx, C);
}

template <class D, class V = VFromD<D>, HWY_IF_LANES_PER_BLOCK_D(D, 2)>
HWY_API void LoadInterleaved3(D d, const TFromD<D>* HWY_RESTRICT unaligned,
                              V& v0, V& v1, V& v2) {
  V A;  // v1[0] v0[0]
  V B;  // v0[1] v2[0]
  V C;  // v2[1] v1[1]
  detail::LoadTransposedBlocks3(d, unaligned, A, B, C);
  v0 = OddEven(B, A);
  v1 = CombineShiftRightBytes<sizeof(TFromD<D>)>(d, C, A);
  v2 = OddEven(C, B);
}

template <class D, typename T = TFromD<D>>
HWY_API void LoadInterleaved3(D d, const T* HWY_RESTRICT unaligned,
                              Vec128<T, 1>& v0, Vec128<T, 1>& v1,
                              Vec128<T, 1>& v2) {
  v0 = LoadU(d, unaligned + 0);
  v1 = LoadU(d, unaligned + 1);
  v2 = LoadU(d, unaligned + 2);
}

// ------------------------------ LoadInterleaved4

namespace detail {

// Default for <= 128-bit vectors; x86_256 and x86_512 have their own overload.
template <class D, class V = VFromD<D>, HWY_IF_V_SIZE_LE_D(D, 16)>
HWY_INLINE void LoadTransposedBlocks4(D d,
                                      const TFromD<D>* HWY_RESTRICT unaligned,
                                      V& vA, V& vB, V& vC, V& vD) {
  constexpr size_t kN = MaxLanes(d);
  vA = LoadU(d, unaligned + 0 * kN);
  vB = LoadU(d, unaligned + 1 * kN);
  vC = LoadU(d, unaligned + 2 * kN);
  vD = LoadU(d, unaligned + 3 * kN);
}

}  // namespace detail

template <class D, class V = VFromD<D>, HWY_IF_LANES_PER_BLOCK_D(D, 16)>
HWY_API void LoadInterleaved4(D d, const TFromD<D>* HWY_RESTRICT unaligned,
                              V& v0, V& v1, V& v2, V& v3) {
  const Repartition<uint64_t, decltype(d)> d64;
  using V64 = VFromD<decltype(d64)>;
  // 16 lanes per block; the lowest four blocks are at the bottom of vA..vD.
  // Here int[i] means the four interleaved values of the i-th 4-tuple and
  // int[3..0] indicates four consecutive 4-tuples (0 = least-significant).
  V vA;  // int[13..10] int[3..0]
  V vB;  // int[17..14] int[7..4]
  V vC;  // int[1b..18] int[b..8]
  V vD;  // int[1f..1c] int[f..c]
  detail::LoadTransposedBlocks4(d, unaligned, vA, vB, vC, vD);

  // For brevity, the comments only list the lower block (upper = lower + 0x10)
  const V v5140 = InterleaveLower(d, vA, vB);  // int[5,1,4,0]
  const V vd9c8 = InterleaveLower(d, vC, vD);  // int[d,9,c,8]
  const V v7362 = InterleaveUpper(d, vA, vB);  // int[7,3,6,2]
  const V vfbea = InterleaveUpper(d, vC, vD);  // int[f,b,e,a]

  const V v6420 = InterleaveLower(d, v5140, v7362);  // int[6,4,2,0]
  const V veca8 = InterleaveLower(d, vd9c8, vfbea);  // int[e,c,a,8]
  const V v7531 = InterleaveUpper(d, v5140, v7362);  // int[7,5,3,1]
  const V vfdb9 = InterleaveUpper(d, vd9c8, vfbea);  // int[f,d,b,9]

  const V64 v10L = BitCast(d64, InterleaveLower(d, v6420, v7531));  // v10[7..0]
  const V64 v10U = BitCast(d64, InterleaveLower(d, veca8, vfdb9));  // v10[f..8]
  const V64 v32L = BitCast(d64, InterleaveUpper(d, v6420, v7531));  // v32[7..0]
  const V64 v32U = BitCast(d64, InterleaveUpper(d, veca8, vfdb9));  // v32[f..8]

  v0 = BitCast(d, InterleaveLower(d64, v10L, v10U));
  v1 = BitCast(d, InterleaveUpper(d64, v10L, v10U));
  v2 = BitCast(d, InterleaveLower(d64, v32L, v32U));
  v3 = BitCast(d, InterleaveUpper(d64, v32L, v32U));
}

template <class D, class V = VFromD<D>, HWY_IF_LANES_PER_BLOCK_D(D, 8)>
HWY_API void LoadInterleaved4(D d, const TFromD<D>* HWY_RESTRICT unaligned,
                              V& v0, V& v1, V& v2, V& v3) {
  // In the last step, we interleave by half of the block size, which is usually
  // 8 bytes but half that for 8-bit x8 vectors.
  using TW = hwy::UnsignedFromSize<d.MaxBytes() == 8 ? 4 : 8>;
  const Repartition<TW, decltype(d)> dw;
  using VW = VFromD<decltype(dw)>;

  // (Comments are for 256-bit vectors.)
  // 8 lanes per block; the lowest four blocks are at the bottom of vA..vD.
  V vA;  // v3210[9]v3210[8] v3210[1]v3210[0]
  V vB;  // v3210[b]v3210[a] v3210[3]v3210[2]
  V vC;  // v3210[d]v3210[c] v3210[5]v3210[4]
  V vD;  // v3210[f]v3210[e] v3210[7]v3210[6]
  detail::LoadTransposedBlocks4(d, unaligned, vA, vB, vC, vD);

  const V va820 = InterleaveLower(d, vA, vB);  // v3210[a,8] v3210[2,0]
  const V vec64 = InterleaveLower(d, vC, vD);  // v3210[e,c] v3210[6,4]
  const V vb931 = InterleaveUpper(d, vA, vB);  // v3210[b,9] v3210[3,1]
  const V vfd75 = InterleaveUpper(d, vC, vD);  // v3210[f,d] v3210[7,5]

  const VW v10_b830 =  // v10[b..8] v10[3..0]
      BitCast(dw, InterleaveLower(d, va820, vb931));
  const VW v10_fc74 =  // v10[f..c] v10[7..4]
      BitCast(dw, InterleaveLower(d, vec64, vfd75));
  const VW v32_b830 =  // v32[b..8] v32[3..0]
      BitCast(dw, InterleaveUpper(d, va820, vb931));
  const VW v32_fc74 =  // v32[f..c] v32[7..4]
      BitCast(dw, InterleaveUpper(d, vec64, vfd75));

  v0 = BitCast(d, InterleaveLower(dw, v10_b830, v10_fc74));
  v1 = BitCast(d, InterleaveUpper(dw, v10_b830, v10_fc74));
  v2 = BitCast(d, InterleaveLower(dw, v32_b830, v32_fc74));
  v3 = BitCast(d, InterleaveUpper(dw, v32_b830, v32_fc74));
}

template <class D, class V = VFromD<D>, HWY_IF_LANES_PER_BLOCK_D(D, 4)>
HWY_API void LoadInterleaved4(D d, const TFromD<D>* HWY_RESTRICT unaligned,
                              V& v0, V& v1, V& v2, V& v3) {
  V vA;  // v3210[4] v3210[0]
  V vB;  // v3210[5] v3210[1]
  V vC;  // v3210[6] v3210[2]
  V vD;  // v3210[7] v3210[3]
  detail::LoadTransposedBlocks4(d, unaligned, vA, vB, vC, vD);
  const V v10e = InterleaveLower(d, vA, vC);  // v1[6,4] v0[6,4] v1[2,0] v0[2,0]
  const V v10o = InterleaveLower(d, vB, vD);  // v1[7,5] v0[7,5] v1[3,1] v0[3,1]
  const V v32e = InterleaveUpper(d, vA, vC);  // v3[6,4] v2[6,4] v3[2,0] v2[2,0]
  const V v32o = InterleaveUpper(d, vB, vD);  // v3[7,5] v2[7,5] v3[3,1] v2[3,1]

  v0 = InterleaveLower(d, v10e, v10o);
  v1 = InterleaveUpper(d, v10e, v10o);
  v2 = InterleaveLower(d, v32e, v32o);
  v3 = InterleaveUpper(d, v32e, v32o);
}

template <class D, class V = VFromD<D>, HWY_IF_LANES_PER_BLOCK_D(D, 2)>
HWY_API void LoadInterleaved4(D d, const TFromD<D>* HWY_RESTRICT unaligned,
                              V& v0, V& v1, V& v2, V& v3) {
  V vA, vB, vC, vD;
  detail::LoadTransposedBlocks4(d, unaligned, vA, vB, vC, vD);
  v0 = InterleaveLower(d, vA, vC);
  v1 = InterleaveUpper(d, vA, vC);
  v2 = InterleaveLower(d, vB, vD);
  v3 = InterleaveUpper(d, vB, vD);
}

// Any T x1
template <class D, typename T = TFromD<D>>
HWY_API void LoadInterleaved4(D d, const T* HWY_RESTRICT unaligned,
                              Vec128<T, 1>& v0, Vec128<T, 1>& v1,
                              Vec128<T, 1>& v2, Vec128<T, 1>& v3) {
  v0 = LoadU(d, unaligned + 0);
  v1 = LoadU(d, unaligned + 1);
  v2 = LoadU(d, unaligned + 2);
  v3 = LoadU(d, unaligned + 3);
}

// ------------------------------ StoreInterleaved2

namespace detail {

// Default for <= 128-bit vectors; x86_256 and x86_512 have their own overload.
template <class D, class V = VFromD<D>, HWY_IF_V_SIZE_LE_D(D, 16)>
HWY_INLINE void StoreTransposedBlocks2(const V A, const V B, D d,
                                       TFromD<D>* HWY_RESTRICT unaligned) {
  constexpr size_t kN = MaxLanes(d);
  StoreU(A, d, unaligned + 0 * kN);
  StoreU(B, d, unaligned + 1 * kN);
}

}  // namespace detail

// >= 128 bit vector
template <class D, class V = VFromD<D>, HWY_IF_V_SIZE_GT_D(D, 8)>
HWY_API void StoreInterleaved2(V v0, V v1, D d,
                               TFromD<D>* HWY_RESTRICT unaligned) {
  const auto v10L = InterleaveLower(d, v0, v1);  // .. v1[0] v0[0]
  const auto v10U = InterleaveUpper(d, v0, v1);  // .. v1[kN/2] v0[kN/2]
  detail::StoreTransposedBlocks2(v10L, v10U, d, unaligned);
}

// <= 64 bits
template <class V, class D, HWY_IF_V_SIZE_LE_D(D, 8)>
HWY_API void StoreInterleaved2(V part0, V part1, D d,
                               TFromD<D>* HWY_RESTRICT unaligned) {
  const Twice<decltype(d)> d2;
  const auto v0 = ZeroExtendVector(d2, part0);
  const auto v1 = ZeroExtendVector(d2, part1);
  const auto v10 = InterleaveLower(d2, v0, v1);
  StoreU(v10, d2, unaligned);
}

// ------------------------------ StoreInterleaved3 (CombineShiftRightBytes,
// TableLookupBytes)

namespace detail {

// Default for <= 128-bit vectors; x86_256 and x86_512 have their own overload.
template <class D, class V = VFromD<D>, HWY_IF_V_SIZE_LE_D(D, 16)>
HWY_INLINE void StoreTransposedBlocks3(V A, V B, V C, D d,
                                       TFromD<D>* HWY_RESTRICT unaligned) {
  constexpr size_t kN = MaxLanes(d);
  StoreU(A, d, unaligned + 0 * kN);
  StoreU(B, d, unaligned + 1 * kN);
  StoreU(C, d, unaligned + 2 * kN);
}

}  // namespace detail

// >= 128-bit vector, 8-bit lanes
template <class D, class V = VFromD<D>, HWY_IF_T_SIZE_D(D, 1),
          HWY_IF_V_SIZE_GT_D(D, 8)>
HWY_API void StoreInterleaved3(V v0, V v1, V v2, D d,
                               TFromD<D>* HWY_RESTRICT unaligned) {
  const RebindToUnsigned<decltype(d)> du;
  using TU = TFromD<decltype(du)>;
  const auto k5 = Set(du, TU{5});
  const auto k6 = Set(du, TU{6});

  // Interleave (v0,v1,v2) to (MSB on left, lane 0 on right):
  // v0[5], v2[4],v1[4],v0[4] .. v2[0],v1[0],v0[0]. We're expanding v0 lanes
  // to their place, with 0x80 so lanes to be filled from other vectors are 0
  // to enable blending by ORing together.
  alignas(16) static constexpr uint8_t tbl_v0[16] = {
      0, 0x80, 0x80, 1, 0x80, 0x80, 2, 0x80, 0x80,  //
      3, 0x80, 0x80, 4, 0x80, 0x80, 5};
  alignas(16) static constexpr uint8_t tbl_v1[16] = {
      0x80, 0, 0x80, 0x80, 1, 0x80,  //
      0x80, 2, 0x80, 0x80, 3, 0x80, 0x80, 4, 0x80, 0x80};
  // The interleaved vectors will be named A, B, C; temporaries with suffix
  // 0..2 indicate which input vector's lanes they hold.
  const auto shuf_A0 = LoadDup128(du, tbl_v0);
  const auto shuf_A1 = LoadDup128(du, tbl_v1);  // cannot reuse shuf_A0 (has 5)
  const auto shuf_A2 = CombineShiftRightBytes<15>(du, shuf_A1, shuf_A1);
  const auto A0 = TableLookupBytesOr0(v0, shuf_A0);  // 5..4..3..2..1..0
  const auto A1 = TableLookupBytesOr0(v1, shuf_A1);  // ..4..3..2..1..0.
  const auto A2 = TableLookupBytesOr0(v2, shuf_A2);  // .4..3..2..1..0..
  const V A = BitCast(d, A0 | A1 | A2);

  // B: v1[10],v0[10], v2[9],v1[9],v0[9] .. , v2[6],v1[6],v0[6], v2[5],v1[5]
  const auto shuf_B0 = shuf_A2 + k6;  // .A..9..8..7..6..
  const auto shuf_B1 = shuf_A0 + k5;  // A..9..8..7..6..5
  const auto shuf_B2 = shuf_A1 + k5;  // ..9..8..7..6..5.
  const auto B0 = TableLookupBytesOr0(v0, shuf_B0);
  const auto B1 = TableLookupBytesOr0(v1, shuf_B1);
  const auto B2 = TableLookupBytesOr0(v2, shuf_B2);
  const V B = BitCast(d, B0 | B1 | B2);

  // C: v2[15],v1[15],v0[15], v2[11],v1[11],v0[11], v2[10]
  const auto shuf_C0 = shuf_B2 + k6;  // ..F..E..D..C..B.
  const auto shuf_C1 = shuf_B0 + k5;  // .F..E..D..C..B..
  const auto shuf_C2 = shuf_B1 + k5;  // F..E..D..C..B..A
  const auto C0 = TableLookupBytesOr0(v0, shuf_C0);
  const auto C1 = TableLookupBytesOr0(v1, shuf_C1);
  const auto C2 = TableLookupBytesOr0(v2, shuf_C2);
  const V C = BitCast(d, C0 | C1 | C2);

  detail::StoreTransposedBlocks3(A, B, C, d, unaligned);
}

// >= 128-bit vector, 16-bit lanes
template <class D, class V = VFromD<D>, HWY_IF_T_SIZE_D(D, 2),
          HWY_IF_V_SIZE_GT_D(D, 8)>
HWY_API void StoreInterleaved3(V v0, V v1, V v2, D d,
                               TFromD<D>* HWY_RESTRICT unaligned) {
  const Repartition<uint8_t, decltype(d)> du8;
  const auto k2 = Set(du8, uint8_t{2 * sizeof(TFromD<D>)});
  const auto k3 = Set(du8, uint8_t{3 * sizeof(TFromD<D>)});

  // Interleave (v0,v1,v2) to (MSB on left, lane 0 on right):
  // v1[2],v0[2], v2[1],v1[1],v0[1], v2[0],v1[0],v0[0]. 0x80 so lanes to be
  // filled from other vectors are 0 for blending. Note that these are byte
  // indices for 16-bit lanes.
  alignas(16) static constexpr uint8_t tbl_v1[16] = {
      0x80, 0x80, 0,    1,    0x80, 0x80, 0x80, 0x80,
      2,    3,    0x80, 0x80, 0x80, 0x80, 4,    5};
  alignas(16) static constexpr uint8_t tbl_v2[16] = {
      0x80, 0x80, 0x80, 0x80, 0,    1,    0x80, 0x80,
      0x80, 0x80, 2,    3,    0x80, 0x80, 0x80, 0x80};

  // The interleaved vectors will be named A, B, C; temporaries with suffix
  // 0..2 indicate which input vector's lanes they hold.
  const auto shuf_A1 = LoadDup128(du8, tbl_v1);  // 2..1..0.
                                                 // .2..1..0
  const auto shuf_A0 = CombineShiftRightBytes<2>(du8, shuf_A1, shuf_A1);
  const auto shuf_A2 = LoadDup128(du8, tbl_v2);  // ..1..0..

  const auto A0 = TableLookupBytesOr0(v0, shuf_A0);
  const auto A1 = TableLookupBytesOr0(v1, shuf_A1);
  const auto A2 = TableLookupBytesOr0(v2, shuf_A2);
  const V A = BitCast(d, A0 | A1 | A2);

  // B: v0[5] v2[4],v1[4],v0[4], v2[3],v1[3],v0[3], v2[2]
  const auto shuf_B0 = shuf_A1 + k3;  // 5..4..3.
  const auto shuf_B1 = shuf_A2 + k3;  // ..4..3..
  const auto shuf_B2 = shuf_A0 + k2;  // .4..3..2
  const auto B0 = TableLookupBytesOr0(v0, shuf_B0);
  const auto B1 = TableLookupBytesOr0(v1, shuf_B1);
  const auto B2 = TableLookupBytesOr0(v2, shuf_B2);
  const V B = BitCast(d, B0 | B1 | B2);

  // C: v2[7],v1[7],v0[7], v2[6],v1[6],v0[6], v2[5],v1[5]
  const auto shuf_C0 = shuf_B1 + k3;  // ..7..6..
  const auto shuf_C1 = shuf_B2 + k3;  // .7..6..5
  const auto shuf_C2 = shuf_B0 + k2;  // 7..6..5.
  const auto C0 = TableLookupBytesOr0(v0, shuf_C0);
  const auto C1 = TableLookupBytesOr0(v1, shuf_C1);
  const auto C2 = TableLookupBytesOr0(v2, shuf_C2);
  const V C = BitCast(d, C0 | C1 | C2);

  detail::StoreTransposedBlocks3(A, B, C, d, unaligned);
}

// >= 128-bit vector, 32-bit lanes
template <class D, class V = VFromD<D>, HWY_IF_T_SIZE_D(D, 4),
          HWY_IF_V_SIZE_GT_D(D, 8)>
HWY_API void StoreInterleaved3(const V v0, const V v1, const V v2, D d,
                               TFromD<D>* HWY_RESTRICT unaligned) {
  const RepartitionToWide<decltype(d)> dw;

  const V v10_v00 = InterleaveLower(d, v0, v1);
  const V v01_v20 = OddEven(v0, v2);
  // A: v0[1], v2[0],v1[0],v0[0] (<- lane 0)
  const V A = BitCast(
      d, InterleaveLower(dw, BitCast(dw, v10_v00), BitCast(dw, v01_v20)));

  const V v1_321 = ShiftRightLanes<1>(d, v1);
  const V v0_32 = ShiftRightLanes<2>(d, v0);
  const V v21_v11 = OddEven(v2, v1_321);
  const V v12_v02 = OddEven(v1_321, v0_32);
  // B: v1[2],v0[2], v2[1],v1[1]
  const V B = BitCast(
      d, InterleaveLower(dw, BitCast(dw, v21_v11), BitCast(dw, v12_v02)));

  // Notation refers to the upper 2 lanes of the vector for InterleaveUpper.
  const V v23_v13 = OddEven(v2, v1_321);
  const V v03_v22 = OddEven(v0, v2);
  // C: v2[3],v1[3],v0[3], v2[2]
  const V C = BitCast(
      d, InterleaveUpper(dw, BitCast(dw, v03_v22), BitCast(dw, v23_v13)));

  detail::StoreTransposedBlocks3(A, B, C, d, unaligned);
}

// >= 128-bit vector, 64-bit lanes
template <class D, class V = VFromD<D>, HWY_IF_T_SIZE_D(D, 8),
          HWY_IF_V_SIZE_GT_D(D, 8)>
HWY_API void StoreInterleaved3(const V v0, const V v1, const V v2, D d,
                               TFromD<D>* HWY_RESTRICT unaligned) {
  const V A = InterleaveLower(d, v0, v1);
  const V B = OddEven(v0, v2);
  const V C = InterleaveUpper(d, v1, v2);
  detail::StoreTransposedBlocks3(A, B, C, d, unaligned);
}

// 64-bit vector, 8-bit lanes
template <class D, class V = VFromD<D>, HWY_IF_T_SIZE_D(D, 1),
          HWY_IF_V_SIZE_D(D, 8)>
HWY_API void StoreInterleaved3(V part0, V part1, V part2, D d,
                               TFromD<D>* HWY_RESTRICT unaligned) {
  // Use full vectors for the shuffles and first result.
  constexpr size_t kFullN = 16 / sizeof(TFromD<D>);
  const Full128<uint8_t> du;
  const Full128<TFromD<D>> d_full;
  const auto k5 = Set(du, uint8_t{5});
  const auto k6 = Set(du, uint8_t{6});

  const Vec128<TFromD<D>> v0{part0.raw};
  const Vec128<TFromD<D>> v1{part1.raw};
  const Vec128<TFromD<D>> v2{part2.raw};

  // Interleave (v0,v1,v2) to (MSB on left, lane 0 on right):
  // v1[2],v0[2], v2[1],v1[1],v0[1], v2[0],v1[0],v0[0]. 0x80 so lanes to be
  // filled from other vectors are 0 for blending.
  alignas(16) static constexpr uint8_t tbl_v0[16] = {
      0, 0x80, 0x80, 1, 0x80, 0x80, 2, 0x80, 0x80,  //
      3, 0x80, 0x80, 4, 0x80, 0x80, 5};
  alignas(16) static constexpr uint8_t tbl_v1[16] = {
      0x80, 0, 0x80, 0x80, 1, 0x80,  //
      0x80, 2, 0x80, 0x80, 3, 0x80, 0x80, 4, 0x80, 0x80};
  // The interleaved vectors will be named A, B, C; temporaries with suffix
  // 0..2 indicate which input vector's lanes they hold.
  const auto shuf_A0 = Load(du, tbl_v0);
  const auto shuf_A1 = Load(du, tbl_v1);  // cannot reuse shuf_A0 (5 in MSB)
  const auto shuf_A2 = CombineShiftRightBytes<15>(du, shuf_A1, shuf_A1);
  const auto A0 = TableLookupBytesOr0(v0, shuf_A0);  // 5..4..3..2..1..0
  const auto A1 = TableLookupBytesOr0(v1, shuf_A1);  // ..4..3..2..1..0.
  const auto A2 = TableLookupBytesOr0(v2, shuf_A2);  // .4..3..2..1..0..
  const auto A = BitCast(d_full, A0 | A1 | A2);
  StoreU(A, d_full, unaligned + 0 * kFullN);

  // Second (HALF) vector: v2[7],v1[7],v0[7], v2[6],v1[6],v0[6], v2[5],v1[5]
  const auto shuf_B0 = shuf_A2 + k6;  // ..7..6..
  const auto shuf_B1 = shuf_A0 + k5;  // .7..6..5
  const auto shuf_B2 = shuf_A1 + k5;  // 7..6..5.
  const auto B0 = TableLookupBytesOr0(v0, shuf_B0);
  const auto B1 = TableLookupBytesOr0(v1, shuf_B1);
  const auto B2 = TableLookupBytesOr0(v2, shuf_B2);
  const V B{BitCast(d_full, B0 | B1 | B2).raw};
  StoreU(B, d, unaligned + 1 * kFullN);
}

// 64-bit vector, 16-bit lanes
template <class D, typename T = TFromD<D>, HWY_IF_T_SIZE_D(D, 2)>
HWY_API void StoreInterleaved3(Vec64<T> part0, Vec64<T> part1, Vec64<T> part2,
                               D dh, T* HWY_RESTRICT unaligned) {
  const Full128<T> d;
  const Full128<uint8_t> du8;
  constexpr size_t kFullN = 16 / sizeof(T);
  const auto k2 = Set(du8, uint8_t{2 * sizeof(T)});
  const auto k3 = Set(du8, uint8_t{3 * sizeof(T)});

  const Vec128<T> v0{part0.raw};
  const Vec128<T> v1{part1.raw};
  const Vec128<T> v2{part2.raw};

  // Interleave part (v0,v1,v2) to full (MSB on left, lane 0 on right):
  // v1[2],v0[2], v2[1],v1[1],v0[1], v2[0],v1[0],v0[0]. We're expanding v0 lanes
  // to their place, with 0x80 so lanes to be filled from other vectors are 0
  // to enable blending by ORing together.
  alignas(16) static constexpr uint8_t tbl_v1[16] = {
      0x80, 0x80, 0,    1,    0x80, 0x80, 0x80, 0x80,
      2,    3,    0x80, 0x80, 0x80, 0x80, 4,    5};
  alignas(16) static constexpr uint8_t tbl_v2[16] = {
      0x80, 0x80, 0x80, 0x80, 0,    1,    0x80, 0x80,
      0x80, 0x80, 2,    3,    0x80, 0x80, 0x80, 0x80};

  // The interleaved vectors will be named A, B; temporaries with suffix
  // 0..2 indicate which input vector's lanes they hold.
  const auto shuf_A1 = Load(du8, tbl_v1);  // 2..1..0.
                                           // .2..1..0
  const auto shuf_A0 = CombineShiftRightBytes<2>(du8, shuf_A1, shuf_A1);
  const auto shuf_A2 = Load(du8, tbl_v2);  // ..1..0..

  const auto A0 = TableLookupBytesOr0(v0, shuf_A0);
  const auto A1 = TableLookupBytesOr0(v1, shuf_A1);
  const auto A2 = TableLookupBytesOr0(v2, shuf_A2);
  const Vec128<T> A = BitCast(d, A0 | A1 | A2);
  StoreU(A, d, unaligned + 0 * kFullN);

  // Second (HALF) vector: v2[3],v1[3],v0[3], v2[2]
  const auto shuf_B0 = shuf_A1 + k3;  // ..3.
  const auto shuf_B1 = shuf_A2 + k3;  // .3..
  const auto shuf_B2 = shuf_A0 + k2;  // 3..2
  const auto B0 = TableLookupBytesOr0(v0, shuf_B0);
  const auto B1 = TableLookupBytesOr0(v1, shuf_B1);
  const auto B2 = TableLookupBytesOr0(v2, shuf_B2);
  const Vec128<T> B = BitCast(d, B0 | B1 | B2);
  StoreU(Vec64<T>{B.raw}, dh, unaligned + 1 * kFullN);
}

// 64-bit vector, 32-bit lanes
template <class D, typename T = TFromD<D>, HWY_IF_T_SIZE(T, 4)>
HWY_API void StoreInterleaved3(Vec64<T> v0, Vec64<T> v1, Vec64<T> v2, D d,
                               T* HWY_RESTRICT unaligned) {
  // (same code as 128-bit vector, 64-bit lanes)
  const Vec64<T> v10_v00 = InterleaveLower(d, v0, v1);
  const Vec64<T> v01_v20 = OddEven(v0, v2);
  const Vec64<T> v21_v11 = InterleaveUpper(d, v1, v2);
  constexpr size_t kN = MaxLanes(d);
  StoreU(v10_v00, d, unaligned + 0 * kN);
  StoreU(v01_v20, d, unaligned + 1 * kN);
  StoreU(v21_v11, d, unaligned + 2 * kN);
}

// 64-bit lanes are handled by the N=1 case below.

// <= 32-bit vector, 8-bit lanes
template <class D, class V = VFromD<D>, typename T = TFromD<D>,
          HWY_IF_T_SIZE(T, 1), HWY_IF_V_SIZE_LE_D(D, 4)>
HWY_API void StoreInterleaved3(V part0, V part1, V part2, D d,
                               T* HWY_RESTRICT unaligned) {
  // Use full vectors for the shuffles and result.
  const Full128<uint8_t> du;
  const Full128<T> d_full;

  const Vec128<T> v0{part0.raw};
  const Vec128<T> v1{part1.raw};
  const Vec128<T> v2{part2.raw};

  // Interleave (v0,v1,v2). We're expanding v0 lanes to their place, with 0x80
  // so lanes to be filled from other vectors are 0 to enable blending by ORing
  // together.
  alignas(16) static constexpr uint8_t tbl_v0[16] = {
      0,    0x80, 0x80, 1,    0x80, 0x80, 2,    0x80,
      0x80, 3,    0x80, 0x80, 0x80, 0x80, 0x80, 0x80};
  // The interleaved vector will be named A; temporaries with suffix
  // 0..2 indicate which input vector's lanes they hold.
  const auto shuf_A0 = Load(du, tbl_v0);
  const auto shuf_A1 = CombineShiftRightBytes<15>(du, shuf_A0, shuf_A0);
  const auto shuf_A2 = CombineShiftRightBytes<14>(du, shuf_A0, shuf_A0);
  const auto A0 = TableLookupBytesOr0(v0, shuf_A0);  // ......3..2..1..0
  const auto A1 = TableLookupBytesOr0(v1, shuf_A1);  // .....3..2..1..0.
  const auto A2 = TableLookupBytesOr0(v2, shuf_A2);  // ....3..2..1..0..
  const Vec128<T> A = BitCast(d_full, A0 | A1 | A2);
  alignas(16) T buf[16 / sizeof(T)];
  StoreU(A, d_full, buf);
  CopyBytes<d.MaxBytes() * 3>(buf, unaligned);
}

// 32-bit vector, 16-bit lanes
template <class D, typename T = TFromD<D>, HWY_IF_T_SIZE(T, 2)>
HWY_API void StoreInterleaved3(Vec32<T> part0, Vec32<T> part1, Vec32<T> part2,
                               D d, T* HWY_RESTRICT unaligned) {
  // Use full vectors for the shuffles and result.
  const Full128<uint8_t> du8;
  const Full128<T> d_full;

  const Vec128<T> v0{part0.raw};
  const Vec128<T> v1{part1.raw};
  const Vec128<T> v2{part2.raw};

  // Interleave (v0,v1,v2). We're expanding v0 lanes to their place, with 0x80
  // so lanes to be filled from other vectors are 0 to enable blending by ORing
  // together.
  alignas(16) static constexpr uint8_t tbl_v2[16] = {
      0x80, 0x80, 0x80, 0x80, 0,    1,    0x80, 0x80,
      0x80, 0x80, 2,    3,    0x80, 0x80, 0x80, 0x80};
  // The interleaved vector will be named A; temporaries with suffix
  // 0..2 indicate which input vector's lanes they hold.
  const auto shuf_A2 =  // ..1..0..
      Load(du8, tbl_v2);
  const auto shuf_A1 =  // ...1..0.
      CombineShiftRightBytes<2>(du8, shuf_A2, shuf_A2);
  const auto shuf_A0 =  // ....1..0
      CombineShiftRightBytes<4>(du8, shuf_A2, shuf_A2);
  const auto A0 = TableLookupBytesOr0(v0, shuf_A0);  // ..1..0
  const auto A1 = TableLookupBytesOr0(v1, shuf_A1);  // .1..0.
  const auto A2 = TableLookupBytesOr0(v2, shuf_A2);  // 1..0..
  const auto A = BitCast(d_full, A0 | A1 | A2);
  alignas(16) T buf[16 / sizeof(T)];
  StoreU(A, d_full, buf);
  CopyBytes<d.MaxBytes() * 3>(buf, unaligned);
}

// Single-element vector, any lane size: just store directly
template <class D, typename T = TFromD<D>, HWY_IF_LANES_D(D, 1)>
HWY_API void StoreInterleaved3(Vec128<T, 1> v0, Vec128<T, 1> v1,
                               Vec128<T, 1> v2, D d,
                               T* HWY_RESTRICT unaligned) {
  StoreU(v0, d, unaligned + 0);
  StoreU(v1, d, unaligned + 1);
  StoreU(v2, d, unaligned + 2);
}

// ------------------------------ StoreInterleaved4

namespace detail {

// Default for <= 128-bit vectors; x86_256 and x86_512 have their own overload.
template <class D, class V = VFromD<D>, HWY_IF_V_SIZE_LE_D(D, 16)>
HWY_INLINE void StoreTransposedBlocks4(V vA, V vB, V vC, V vD, D d,
                                       TFromD<D>* HWY_RESTRICT unaligned) {
  constexpr size_t kN = MaxLanes(d);
  StoreU(vA, d, unaligned + 0 * kN);
  StoreU(vB, d, unaligned + 1 * kN);
  StoreU(vC, d, unaligned + 2 * kN);
  StoreU(vD, d, unaligned + 3 * kN);
}

}  // namespace detail

// >= 128-bit vector, 8..32-bit lanes
template <class D, class V = VFromD<D>, HWY_IF_NOT_T_SIZE_D(D, 8),
          HWY_IF_V_SIZE_GT_D(D, 8)>
HWY_API void StoreInterleaved4(V v0, V v1, V v2, V v3, D d,
                               TFromD<D>* HWY_RESTRICT unaligned) {
  const RepartitionToWide<decltype(d)> dw;
  const auto v10L = ZipLower(dw, v0, v1);  // .. v1[0] v0[0]
  const auto v32L = ZipLower(dw, v2, v3);
  const auto v10U = ZipUpper(dw, v0, v1);
  const auto v32U = ZipUpper(dw, v2, v3);
  // The interleaved vectors are vA, vB, vC, vD.
  const V vA = BitCast(d, InterleaveLower(dw, v10L, v32L));  // 3210
  const V vB = BitCast(d, InterleaveUpper(dw, v10L, v32L));
  const V vC = BitCast(d, InterleaveLower(dw, v10U, v32U));
  const V vD = BitCast(d, InterleaveUpper(dw, v10U, v32U));
  detail::StoreTransposedBlocks4(vA, vB, vC, vD, d, unaligned);
}

// >= 128-bit vector, 64-bit lanes
template <class D, class V = VFromD<D>, HWY_IF_T_SIZE_D(D, 8),
          HWY_IF_V_SIZE_GT_D(D, 8)>
HWY_API void StoreInterleaved4(V v0, V v1, V v2, V v3, D d,
                               TFromD<D>* HWY_RESTRICT unaligned) {
  // The interleaved vectors are vA, vB, vC, vD.
  const V vA = InterleaveLower(d, v0, v1);  // v1[0] v0[0]
  const V vB = InterleaveLower(d, v2, v3);
  const V vC = InterleaveUpper(d, v0, v1);
  const V vD = InterleaveUpper(d, v2, v3);
  detail::StoreTransposedBlocks4(vA, vB, vC, vD, d, unaligned);
}

// 64-bit vector, 8..32-bit lanes
template <class D, typename T = TFromD<D>, HWY_IF_NOT_T_SIZE(T, 8)>
HWY_API void StoreInterleaved4(Vec64<T> part0, Vec64<T> part1, Vec64<T> part2,
                               Vec64<T> part3, D /* tag */,
                               T* HWY_RESTRICT unaligned) {
  // Use full vectors to reduce the number of stores.
  constexpr size_t kFullN = 16 / sizeof(T);
  const Full128<T> d_full;
  const RepartitionToWide<decltype(d_full)> dw;
  const Vec128<T> v0{part0.raw};
  const Vec128<T> v1{part1.raw};
  const Vec128<T> v2{part2.raw};
  const Vec128<T> v3{part3.raw};
  const auto v10 = ZipLower(dw, v0, v1);  // v1[0] v0[0]
  const auto v32 = ZipLower(dw, v2, v3);
  const auto A = BitCast(d_full, InterleaveLower(dw, v10, v32));
  const auto B = BitCast(d_full, InterleaveUpper(dw, v10, v32));
  StoreU(A, d_full, unaligned + 0 * kFullN);
  StoreU(B, d_full, unaligned + 1 * kFullN);
}

// 64-bit vector, 64-bit lane
template <class D, typename T = TFromD<D>, HWY_IF_T_SIZE(T, 8)>
HWY_API void StoreInterleaved4(Vec64<T> part0, Vec64<T> part1, Vec64<T> part2,
                               Vec64<T> part3, D /* tag */,
                               T* HWY_RESTRICT unaligned) {
  // Use full vectors to reduce the number of stores.
  constexpr size_t kFullN = 16 / sizeof(T);
  const Full128<T> d_full;
  const Vec128<T> v0{part0.raw};
  const Vec128<T> v1{part1.raw};
  const Vec128<T> v2{part2.raw};
  const Vec128<T> v3{part3.raw};
  const auto A = InterleaveLower(d_full, v0, v1);  // v1[0] v0[0]
  const auto B = InterleaveLower(d_full, v2, v3);
  StoreU(A, d_full, unaligned + 0 * kFullN);
  StoreU(B, d_full, unaligned + 1 * kFullN);
}

// <= 32-bit vectors
template <class D, class V = VFromD<D>, typename T = TFromD<D>,
          HWY_IF_V_SIZE_LE_D(D, 4)>
HWY_API void StoreInterleaved4(V part0, V part1, V part2, V part3, D d,
                               T* HWY_RESTRICT unaligned) {
  // Use full vectors to reduce the number of stores.
  const Full128<T> d_full;
  const RepartitionToWide<decltype(d_full)> dw;
  const Vec128<T> v0{part0.raw};
  const Vec128<T> v1{part1.raw};
  const Vec128<T> v2{part2.raw};
  const Vec128<T> v3{part3.raw};
  const auto v10 = ZipLower(dw, v0, v1);  // .. v1[0] v0[0]
  const auto v32 = ZipLower(dw, v2, v3);
  const auto v3210 = BitCast(d_full, InterleaveLower(dw, v10, v32));
  alignas(16) T buf[16 / sizeof(T)];
  StoreU(v3210, d_full, buf);
  CopyBytes<d.MaxBytes() * 4>(buf, unaligned);
}

#endif  // HWY_NATIVE_LOAD_STORE_INTERLEAVED

// ------------------------------ Integer AbsDiff and SumsOf8AbsDiff

#if (defined(HWY_NATIVE_INTEGER_ABS_DIFF) == defined(HWY_TARGET_TOGGLE))
#ifdef HWY_NATIVE_INTEGER_ABS_DIFF
#undef HWY_NATIVE_INTEGER_ABS_DIFF
#else
#define HWY_NATIVE_INTEGER_ABS_DIFF
#endif

template <class V, HWY_IF_NOT_FLOAT_NOR_SPECIAL_V(V)>
HWY_API V AbsDiff(V a, V b) {
  return Sub(Max(a, b), Min(a, b));
}

#endif  // HWY_NATIVE_INTEGER_ABS_DIFF

#if (defined(HWY_NATIVE_SUMS_OF_8_ABS_DIFF) == defined(HWY_TARGET_TOGGLE))
#ifdef HWY_NATIVE_SUMS_OF_8_ABS_DIFF
#undef HWY_NATIVE_SUMS_OF_8_ABS_DIFF
#else
#define HWY_NATIVE_SUMS_OF_8_ABS_DIFF
#endif

template <class V, HWY_IF_U8_D(DFromV<V>),
          HWY_IF_V_SIZE_GT_D(DFromV<V>, (HWY_TARGET == HWY_SCALAR ? 0 : 4))>
HWY_API Vec<Repartition<uint64_t, DFromV<V>>> SumsOf8AbsDiff(V a, V b) {
  return SumsOf8(AbsDiff(a, b));
}

#endif  // HWY_NATIVE_SUMS_OF_8_ABS_DIFF

// ------------------------------ Unsigned to signed demotions

template <class DN, HWY_IF_SIGNED_D(DN), class V, HWY_IF_UNSIGNED_V(V),
          class V2 = VFromD<Rebind<TFromV<V>, DN>>,
          hwy::EnableIf<(sizeof(TFromD<DN>) < sizeof(TFromV<V>))>* = nullptr,
          HWY_IF_LANES_D(DFromV<V>, HWY_MAX_LANES_D(DFromV<V2>))>
HWY_API VFromD<DN> DemoteTo(DN dn, V v) {
  const DFromV<decltype(v)> d;
  const RebindToSigned<decltype(d)> di;
  const RebindToUnsigned<decltype(dn)> dn_u;

  // First, do a signed to signed demotion. This will convert any values
  // that are greater than hwy::HighestValue<MakeSigned<TFromV<V>>>() to a
  // negative value.
  const auto i2i_demote_result = DemoteTo(dn, BitCast(di, v));

  // Second, convert any negative values to hwy::HighestValue<TFromD<DN>>()
  // using an unsigned Min operation.
  const auto max_signed_val = Set(dn, hwy::HighestValue<TFromD<DN>>());

  return BitCast(
      dn, Min(BitCast(dn_u, i2i_demote_result), BitCast(dn_u, max_signed_val)));
}

#if HWY_TARGET != HWY_SCALAR || HWY_IDE
template <class DN, HWY_IF_SIGNED_D(DN), class V, HWY_IF_UNSIGNED_V(V),
          class V2 = VFromD<Repartition<TFromV<V>, DN>>,
          HWY_IF_T_SIZE_V(V, sizeof(TFromD<DN>) * 2),
          HWY_IF_LANES_D(DFromV<V>, HWY_MAX_LANES_D(DFromV<V2>))>
HWY_API VFromD<DN> ReorderDemote2To(DN dn, V a, V b) {
  const DFromV<decltype(a)> d;
  const RebindToSigned<decltype(d)> di;
  const RebindToUnsigned<decltype(dn)> dn_u;

  // First, do a signed to signed demotion. This will convert any values
  // that are greater than hwy::HighestValue<MakeSigned<TFromV<V>>>() to a
  // negative value.
  const auto i2i_demote_result =
      ReorderDemote2To(dn, BitCast(di, a), BitCast(di, b));

  // Second, convert any negative values to hwy::HighestValue<TFromD<DN>>()
  // using an unsigned Min operation.
  const auto max_signed_val = Set(dn, hwy::HighestValue<TFromD<DN>>());

  return BitCast(
      dn, Min(BitCast(dn_u, i2i_demote_result), BitCast(dn_u, max_signed_val)));
}
#endif

// ------------------------------ OrderedTruncate2To

#if HWY_IDE || \
    (defined(HWY_NATIVE_ORDERED_TRUNCATE_2_TO) == defined(HWY_TARGET_TOGGLE))

#ifdef HWY_NATIVE_ORDERED_TRUNCATE_2_TO
#undef HWY_NATIVE_ORDERED_TRUNCATE_2_TO
#else
#define HWY_NATIVE_ORDERED_TRUNCATE_2_TO
#endif

// (Must come after HWY_TARGET_TOGGLE, else we don't reset it for scalar)
#if HWY_TARGET != HWY_SCALAR || HWY_IDE
template <class DN, HWY_IF_UNSIGNED_D(DN), class V, HWY_IF_UNSIGNED_V(V),
          HWY_IF_T_SIZE_V(V, sizeof(TFromD<DN>) * 2),
          HWY_IF_LANES_D(DFromV<VFromD<DN>>, HWY_MAX_LANES_D(DFromV<V>) * 2)>
HWY_API VFromD<DN> OrderedTruncate2To(DN dn, V a, V b) {
  return ConcatEven(dn, BitCast(dn, b), BitCast(dn, a));
}
#endif  // HWY_TARGET != HWY_SCALAR
#endif  // HWY_NATIVE_ORDERED_TRUNCATE_2_TO

// -------------------- LeadingZeroCount, TrailingZeroCount, HighestSetBitIndex

#if (defined(HWY_NATIVE_LEADING_ZERO_COUNT) == defined(HWY_TARGET_TOGGLE))
#ifdef HWY_NATIVE_LEADING_ZERO_COUNT
#undef HWY_NATIVE_LEADING_ZERO_COUNT
#else
#define HWY_NATIVE_LEADING_ZERO_COUNT
#endif

namespace detail {

template <class D, HWY_IF_U32_D(D)>
HWY_INLINE VFromD<D> UIntToF32BiasedExp(D d, VFromD<D> v) {
  const RebindToFloat<decltype(d)> df;
#if HWY_TARGET > HWY_AVX3 && HWY_TARGET <= HWY_SSE2
  const RebindToSigned<decltype(d)> di;
  const Repartition<int16_t, decltype(d)> di16;

  // On SSE2/SSSE3/SSE4/AVX2, do an int32_t to float conversion, followed
  // by a unsigned right shift of the uint32_t bit representation of the
  // floating point values by 23, followed by an int16_t Min
  // operation as we are only interested in the biased exponent that would
  // result from a uint32_t to float conversion.

  // An int32_t to float vector conversion is also much more efficient on
  // SSE2/SSSE3/SSE4/AVX2 than an uint32_t vector to float vector conversion
  // as an uint32_t vector to float vector conversion on SSE2/SSSE3/SSE4/AVX2
  // requires multiple instructions whereas an int32_t to float vector
  // conversion can be carried out using a single instruction on
  // SSE2/SSSE3/SSE4/AVX2.

  const auto f32_bits = BitCast(d, ConvertTo(df, BitCast(di, v)));
  return BitCast(d, Min(BitCast(di16, ShiftRight<23>(f32_bits)),
                        BitCast(di16, Set(d, 158))));
#else
  const auto f32_bits = BitCast(d, ConvertTo(df, v));
  return BitCast(d, ShiftRight<23>(f32_bits));
#endif
}

template <class V, HWY_IF_U32_D(DFromV<V>)>
HWY_INLINE V I32RangeU32ToF32BiasedExp(V v) {
  // I32RangeU32ToF32BiasedExp is similar to UIntToF32BiasedExp, but
  // I32RangeU32ToF32BiasedExp assumes that v[i] is between 0 and 2147483647.
  const DFromV<decltype(v)> d;
  const RebindToFloat<decltype(d)> df;
#if HWY_TARGET > HWY_AVX3 && HWY_TARGET <= HWY_SSE2
  const RebindToSigned<decltype(d)> d_src;
#else
  const RebindToUnsigned<decltype(d)> d_src;
#endif
  const auto f32_bits = BitCast(d, ConvertTo(df, BitCast(d_src, v)));
  return ShiftRight<23>(f32_bits);
}

template <class D, HWY_IF_U16_D(D), HWY_IF_LANES_LE_D(D, HWY_MAX_BYTES / 4)>
HWY_INLINE VFromD<D> UIntToF32BiasedExp(D d, VFromD<D> v) {
  const Rebind<uint32_t, decltype(d)> du32;
  const auto f32_biased_exp_as_u32 =
      I32RangeU32ToF32BiasedExp(PromoteTo(du32, v));
  return TruncateTo(d, f32_biased_exp_as_u32);
}

#if HWY_TARGET != HWY_SCALAR
template <class D, HWY_IF_U16_D(D), HWY_IF_LANES_GT_D(D, HWY_MAX_BYTES / 4)>
HWY_INLINE VFromD<D> UIntToF32BiasedExp(D d, VFromD<D> v) {
  const Half<decltype(d)> dh;
  const Rebind<uint32_t, decltype(dh)> du32;

  const auto lo_u32 = PromoteTo(du32, LowerHalf(dh, v));
  const auto hi_u32 = PromoteTo(du32, UpperHalf(dh, v));

  const auto lo_f32_biased_exp_as_u32 = I32RangeU32ToF32BiasedExp(lo_u32);
  const auto hi_f32_biased_exp_as_u32 = I32RangeU32ToF32BiasedExp(hi_u32);
#if HWY_TARGET <= HWY_SSE2
  const RebindToSigned<decltype(du32)> di32;
  const RebindToSigned<decltype(d)> di;
  return BitCast(d,
                 OrderedDemote2To(di, BitCast(di32, lo_f32_biased_exp_as_u32),
                                  BitCast(di32, hi_f32_biased_exp_as_u32)));
#else
  return OrderedTruncate2To(d, lo_f32_biased_exp_as_u32,
                            hi_f32_biased_exp_as_u32);
#endif
}
#endif  // HWY_TARGET != HWY_SCALAR

template <class D, HWY_IF_U8_D(D), HWY_IF_LANES_LE_D(D, HWY_MAX_BYTES / 4)>
HWY_INLINE VFromD<D> UIntToF32BiasedExp(D d, VFromD<D> v) {
  const Rebind<uint32_t, decltype(d)> du32;
  const auto f32_biased_exp_as_u32 =
      I32RangeU32ToF32BiasedExp(PromoteTo(du32, v));
  return U8FromU32(f32_biased_exp_as_u32);
}

#if HWY_TARGET != HWY_SCALAR
template <class D, HWY_IF_U8_D(D), HWY_IF_LANES_GT_D(D, HWY_MAX_BYTES / 4),
          HWY_IF_LANES_LE_D(D, HWY_MAX_BYTES / 2)>
HWY_INLINE VFromD<D> UIntToF32BiasedExp(D d, VFromD<D> v) {
  const Half<decltype(d)> dh;
  const Rebind<uint32_t, decltype(dh)> du32;
  const Repartition<uint16_t, decltype(du32)> du16;

  const auto lo_u32 = PromoteTo(du32, LowerHalf(dh, v));
  const auto hi_u32 = PromoteTo(du32, UpperHalf(dh, v));

  const auto lo_f32_biased_exp_as_u32 = I32RangeU32ToF32BiasedExp(lo_u32);
  const auto hi_f32_biased_exp_as_u32 = I32RangeU32ToF32BiasedExp(hi_u32);

#if HWY_TARGET <= HWY_SSE2
  const RebindToSigned<decltype(du32)> di32;
  const RebindToSigned<decltype(du16)> di16;
  const auto f32_biased_exp_as_i16 =
      OrderedDemote2To(di16, BitCast(di32, lo_f32_biased_exp_as_u32),
                       BitCast(di32, hi_f32_biased_exp_as_u32));
  return DemoteTo(d, f32_biased_exp_as_i16);
#else
  const auto f32_biased_exp_as_u16 = OrderedTruncate2To(
      du16, lo_f32_biased_exp_as_u32, hi_f32_biased_exp_as_u32);
  return TruncateTo(d, f32_biased_exp_as_u16);
#endif
}

template <class D, HWY_IF_U8_D(D), HWY_IF_LANES_GT_D(D, HWY_MAX_BYTES / 2)>
HWY_INLINE VFromD<D> UIntToF32BiasedExp(D d, VFromD<D> v) {
  const Half<decltype(d)> dh;
  const Half<decltype(dh)> dq;
  const Rebind<uint32_t, decltype(dq)> du32;
  const Repartition<uint16_t, decltype(du32)> du16;

  const auto lo_half = LowerHalf(dh, v);
  const auto hi_half = UpperHalf(dh, v);

  const auto u32_q0 = PromoteTo(du32, LowerHalf(dq, lo_half));
  const auto u32_q1 = PromoteTo(du32, UpperHalf(dq, lo_half));
  const auto u32_q2 = PromoteTo(du32, LowerHalf(dq, hi_half));
  const auto u32_q3 = PromoteTo(du32, UpperHalf(dq, hi_half));

  const auto f32_biased_exp_as_u32_q0 = I32RangeU32ToF32BiasedExp(u32_q0);
  const auto f32_biased_exp_as_u32_q1 = I32RangeU32ToF32BiasedExp(u32_q1);
  const auto f32_biased_exp_as_u32_q2 = I32RangeU32ToF32BiasedExp(u32_q2);
  const auto f32_biased_exp_as_u32_q3 = I32RangeU32ToF32BiasedExp(u32_q3);

#if HWY_TARGET <= HWY_SSE2
  const RebindToSigned<decltype(du32)> di32;
  const RebindToSigned<decltype(du16)> di16;

  const auto lo_f32_biased_exp_as_i16 =
      OrderedDemote2To(di16, BitCast(di32, f32_biased_exp_as_u32_q0),
                       BitCast(di32, f32_biased_exp_as_u32_q1));
  const auto hi_f32_biased_exp_as_i16 =
      OrderedDemote2To(di16, BitCast(di32, f32_biased_exp_as_u32_q2),
                       BitCast(di32, f32_biased_exp_as_u32_q3));
  return OrderedDemote2To(d, lo_f32_biased_exp_as_i16,
                          hi_f32_biased_exp_as_i16);
#else
  const auto lo_f32_biased_exp_as_u16 = OrderedTruncate2To(
      du16, f32_biased_exp_as_u32_q0, f32_biased_exp_as_u32_q1);
  const auto hi_f32_biased_exp_as_u16 = OrderedTruncate2To(
      du16, f32_biased_exp_as_u32_q2, f32_biased_exp_as_u32_q3);
  return OrderedTruncate2To(d, lo_f32_biased_exp_as_u16,
                            hi_f32_biased_exp_as_u16);
#endif
}
#endif  // HWY_TARGET != HWY_SCALAR

#if HWY_TARGET == HWY_SCALAR
template <class D>
using F32ExpLzcntMinMaxRepartition = RebindToUnsigned<D>;
#elif HWY_TARGET >= HWY_SSSE3 && HWY_TARGET <= HWY_SSE2
template <class D>
using F32ExpLzcntMinMaxRepartition = Repartition<uint8_t, D>;
#else
template <class D>
using F32ExpLzcntMinMaxRepartition =
    Repartition<UnsignedFromSize<HWY_MIN(sizeof(TFromD<D>), 4)>, D>;
#endif

template <class V>
using F32ExpLzcntMinMaxCmpV = VFromD<F32ExpLzcntMinMaxRepartition<DFromV<V>>>;

template <class V>
HWY_INLINE F32ExpLzcntMinMaxCmpV<V> F32ExpLzcntMinMaxBitCast(V v) {
  const DFromV<decltype(v)> d;
  const F32ExpLzcntMinMaxRepartition<decltype(d)> d2;
  return BitCast(d2, v);
}

template <class D, HWY_IF_U64_D(D)>
HWY_INLINE VFromD<D> UIntToF32BiasedExp(D d, VFromD<D> v) {
#if HWY_TARGET == HWY_SCALAR
  const uint64_t u64_val = GetLane(v);
  const float f32_val = static_cast<float>(u64_val);
  uint32_t f32_bits;
  CopySameSize(&f32_val, &f32_bits);
  return Set(d, static_cast<uint64_t>(f32_bits >> 23));
#else
  const Repartition<uint32_t, decltype(d)> du32;
  const auto f32_biased_exp = UIntToF32BiasedExp(du32, BitCast(du32, v));
  const auto f32_biased_exp_adj =
      IfThenZeroElse(Eq(f32_biased_exp, Zero(du32)),
                     BitCast(du32, Set(d, 0x0000002000000000u)));
  const auto adj_f32_biased_exp = Add(f32_biased_exp, f32_biased_exp_adj);

  return ShiftRight<32>(BitCast(
      d, Max(F32ExpLzcntMinMaxBitCast(adj_f32_biased_exp),
             F32ExpLzcntMinMaxBitCast(Reverse2(du32, adj_f32_biased_exp)))));
#endif
}

template <class V, HWY_IF_UNSIGNED_V(V)>
HWY_INLINE V UIntToF32BiasedExp(V v) {
  const DFromV<decltype(v)> d;
  return UIntToF32BiasedExp(d, v);
}

template <class V, HWY_IF_UNSIGNED_V(V),
          HWY_IF_T_SIZE_ONE_OF_V(V, (1 << 1) | (1 << 2))>
HWY_INLINE V NormalizeForUIntTruncConvToF32(V v) {
  return v;
}

template <class V, HWY_IF_UNSIGNED_V(V),
          HWY_IF_T_SIZE_ONE_OF_V(V, (1 << 4) | (1 << 8))>
HWY_INLINE V NormalizeForUIntTruncConvToF32(V v) {
  // If v[i] >= 16777216 is true, make sure that the bit at
  // HighestSetBitIndex(v[i]) - 24 is zeroed out to ensure that any inexact
  // conversion to single-precision floating point is rounded down.

  // This zeroing-out can be accomplished through the AndNot operation below.
  return AndNot(ShiftRight<24>(v), v);
}

}  // namespace detail

template <class V, HWY_IF_NOT_FLOAT_NOR_SPECIAL_V(V)>
HWY_API V HighestSetBitIndex(V v) {
  const DFromV<decltype(v)> d;
  const RebindToUnsigned<decltype(d)> du;
  using TU = TFromD<decltype(du)>;

  const auto f32_biased_exp = detail::UIntToF32BiasedExp(
      detail::NormalizeForUIntTruncConvToF32(BitCast(du, v)));
  return BitCast(d, Sub(f32_biased_exp, Set(du, TU{127})));
}

template <class V, HWY_IF_NOT_FLOAT_NOR_SPECIAL_V(V)>
HWY_API V LeadingZeroCount(V v) {
  const DFromV<decltype(v)> d;
  const RebindToUnsigned<decltype(d)> du;
  using TU = TFromD<decltype(du)>;

  constexpr TU kNumOfBitsInT{sizeof(TU) * 8};
  const auto f32_biased_exp = detail::UIntToF32BiasedExp(
      detail::NormalizeForUIntTruncConvToF32(BitCast(du, v)));
  const auto lz_count = Sub(Set(du, TU{kNumOfBitsInT + 126}), f32_biased_exp);

  return BitCast(d,
                 Min(detail::F32ExpLzcntMinMaxBitCast(lz_count),
                     detail::F32ExpLzcntMinMaxBitCast(Set(du, kNumOfBitsInT))));
}

template <class V, HWY_IF_NOT_FLOAT_NOR_SPECIAL_V(V)>
HWY_API V TrailingZeroCount(V v) {
  const DFromV<decltype(v)> d;
  const RebindToUnsigned<decltype(d)> du;
  const RebindToSigned<decltype(d)> di;
  using TU = TFromD<decltype(du)>;

  const auto vi = BitCast(di, v);
  const auto lowest_bit = BitCast(du, And(vi, Neg(vi)));

  constexpr TU kNumOfBitsInT{sizeof(TU) * 8};
  const auto f32_biased_exp = detail::UIntToF32BiasedExp(lowest_bit);
  const auto tz_count = Sub(f32_biased_exp, Set(du, TU{127}));

  return BitCast(d,
                 Min(detail::F32ExpLzcntMinMaxBitCast(tz_count),
                     detail::F32ExpLzcntMinMaxBitCast(Set(du, kNumOfBitsInT))));
}
#endif  // HWY_NATIVE_LEADING_ZERO_COUNT

// ------------------------------ AESRound

// Cannot implement on scalar: need at least 16 bytes for TableLookupBytes.
#if HWY_TARGET != HWY_SCALAR || HWY_IDE

// Define for white-box testing, even if native instructions are available.
namespace detail {

// Constant-time: computes inverse in GF(2^4) based on "Accelerating AES with
// Vector Permute Instructions" and the accompanying assembly language
// implementation: https://crypto.stanford.edu/vpaes/vpaes.tgz. See also Botan:
// https://botan.randombit.net/doxygen/aes__vperm_8cpp_source.html .
//
// A brute-force 256 byte table lookup can also be made constant-time, and
// possibly competitive on NEON, but this is more performance-portable
// especially for x86 and large vectors.

template <class V>  // u8
HWY_INLINE V SubBytesMulInverseAndAffineLookup(V state, V affine_tblL,
                                               V affine_tblU) {
  const DFromV<V> du;
  const auto mask = Set(du, uint8_t{0xF});

  // Change polynomial basis to GF(2^4)
  {
    alignas(16) static constexpr uint8_t basisL[16] = {
        0x00, 0x70, 0x2A, 0x5A, 0x98, 0xE8, 0xB2, 0xC2,
        0x08, 0x78, 0x22, 0x52, 0x90, 0xE0, 0xBA, 0xCA};
    alignas(16) static constexpr uint8_t basisU[16] = {
        0x00, 0x4D, 0x7C, 0x31, 0x7D, 0x30, 0x01, 0x4C,
        0x81, 0xCC, 0xFD, 0xB0, 0xFC, 0xB1, 0x80, 0xCD};
    const auto sL = And(state, mask);
    const auto sU = ShiftRight<4>(state);  // byte shift => upper bits are zero
    const auto gf4L = TableLookupBytes(LoadDup128(du, basisL), sL);
    const auto gf4U = TableLookupBytes(LoadDup128(du, basisU), sU);
    state = Xor(gf4L, gf4U);
  }

  // Inversion in GF(2^4). Elements 0 represent "infinity" (division by 0) and
  // cause TableLookupBytesOr0 to return 0.
  alignas(16) static constexpr uint8_t kZetaInv[16] = {
      0x80, 7, 11, 15, 6, 10, 4, 1, 9, 8, 5, 2, 12, 14, 13, 3};
  alignas(16) static constexpr uint8_t kInv[16] = {
      0x80, 1, 8, 13, 15, 6, 5, 14, 2, 12, 11, 10, 9, 3, 7, 4};
  const auto tbl = LoadDup128(du, kInv);
  const auto sL = And(state, mask);      // L=low nibble, U=upper
  const auto sU = ShiftRight<4>(state);  // byte shift => upper bits are zero
  const auto sX = Xor(sU, sL);
  const auto invL = TableLookupBytes(LoadDup128(du, kZetaInv), sL);
  const auto invU = TableLookupBytes(tbl, sU);
  const auto invX = TableLookupBytes(tbl, sX);
  const auto outL = Xor(sX, TableLookupBytesOr0(tbl, Xor(invL, invU)));
  const auto outU = Xor(sU, TableLookupBytesOr0(tbl, Xor(invL, invX)));

  const auto affL = TableLookupBytesOr0(affine_tblL, outL);
  const auto affU = TableLookupBytesOr0(affine_tblU, outU);
  return Xor(affL, affU);
}

template <class V>  // u8
HWY_INLINE V SubBytes(V state) {
  const DFromV<V> du;
  // Linear skew (cannot bake 0x63 bias into the table because out* indices
  // may have the infinity flag set).
  alignas(16) static constexpr uint8_t kAffineL[16] = {
      0x00, 0xC7, 0xBD, 0x6F, 0x17, 0x6D, 0xD2, 0xD0,
      0x78, 0xA8, 0x02, 0xC5, 0x7A, 0xBF, 0xAA, 0x15};
  alignas(16) static constexpr uint8_t kAffineU[16] = {
      0x00, 0x6A, 0xBB, 0x5F, 0xA5, 0x74, 0xE4, 0xCF,
      0xFA, 0x35, 0x2B, 0x41, 0xD1, 0x90, 0x1E, 0x8E};
  return Xor(SubBytesMulInverseAndAffineLookup(state, LoadDup128(du, kAffineL),
                                               LoadDup128(du, kAffineU)),
             Set(du, uint8_t{0x63}));
}

template <class V>  // u8
HWY_INLINE V InvSubBytes(V state) {
  const DFromV<V> du;
  alignas(16) static constexpr uint8_t kGF2P4InvToGF2P8InvL[16]{
      0x00, 0x40, 0xF9, 0x7E, 0x53, 0xEA, 0x87, 0x13,
      0x2D, 0x3E, 0x94, 0xD4, 0xB9, 0x6D, 0xAA, 0xC7};
  alignas(16) static constexpr uint8_t kGF2P4InvToGF2P8InvU[16]{
      0x00, 0x1D, 0x44, 0x93, 0x0F, 0x56, 0xD7, 0x12,
      0x9C, 0x8E, 0xC5, 0xD8, 0x59, 0x81, 0x4B, 0xCA};

  // Apply the inverse affine transformation
  const auto b = Xor(Xor3(Or(ShiftLeft<1>(state), ShiftRight<7>(state)),
                          Or(ShiftLeft<3>(state), ShiftRight<5>(state)),
                          Or(ShiftLeft<6>(state), ShiftRight<2>(state))),
                     Set(du, uint8_t{0x05}));

  // The GF(2^8) multiplicative inverse is computed as follows:
  // - Changing the polynomial basis to GF(2^4)
  // - Computing the GF(2^4) multiplicative inverse
  // - Converting the GF(2^4) multiplicative inverse to the GF(2^8)
  //   multiplicative inverse through table lookups using the
  //   kGF2P4InvToGF2P8InvL and kGF2P4InvToGF2P8InvU tables
  return SubBytesMulInverseAndAffineLookup(
      b, LoadDup128(du, kGF2P4InvToGF2P8InvL),
      LoadDup128(du, kGF2P4InvToGF2P8InvU));
}

}  // namespace detail

#endif  // HWY_TARGET != HWY_SCALAR

// "Include guard": skip if native AES instructions are available.
#if (defined(HWY_NATIVE_AES) == defined(HWY_TARGET_TOGGLE))
#ifdef HWY_NATIVE_AES
#undef HWY_NATIVE_AES
#else
#define HWY_NATIVE_AES
#endif

// (Must come after HWY_TARGET_TOGGLE, else we don't reset it for scalar)
#if HWY_TARGET != HWY_SCALAR

namespace detail {

template <class V>  // u8
HWY_API V ShiftRows(const V state) {
  const DFromV<V> du;
  alignas(16) static constexpr uint8_t kShiftRow[16] = {
      0,  5,  10, 15,  // transposed: state is column major
      4,  9,  14, 3,   //
      8,  13, 2,  7,   //
      12, 1,  6,  11};
  const auto shift_row = LoadDup128(du, kShiftRow);
  return TableLookupBytes(state, shift_row);
}

template <class V>  // u8
HWY_API V InvShiftRows(const V state) {
  const DFromV<V> du;
  alignas(16) static constexpr uint8_t kShiftRow[16] = {
      0,  13, 10, 7,   // transposed: state is column major
      4,  1,  14, 11,  //
      8,  5,  2,  15,  //
      12, 9,  6,  3};
  const auto shift_row = LoadDup128(du, kShiftRow);
  return TableLookupBytes(state, shift_row);
}

template <class V>  // u8
HWY_API V GF2P8Mod11BMulBy2(V v) {
  const DFromV<V> du;
  const RebindToSigned<decltype(du)> di;  // can only do signed comparisons
  const auto msb = Lt(BitCast(di, v), Zero(di));
  const auto overflow = BitCast(du, IfThenElseZero(msb, Set(di, int8_t{0x1B})));
  return Xor(Add(v, v), overflow);  // = v*2 in GF(2^8).
}

template <class V>  // u8
HWY_API V MixColumns(const V state) {
  const DFromV<V> du;
  // For each column, the rows are the sum of GF(2^8) matrix multiplication by:
  // 2 3 1 1  // Let s := state*1, d := state*2, t := state*3.
  // 1 2 3 1  // d are on diagonal, no permutation needed.
  // 1 1 2 3  // t1230 indicates column indices of threes for the 4 rows.
  // 3 1 1 2  // We also need to compute s2301 and s3012 (=1230 o 2301).
  alignas(16) static constexpr uint8_t k2301[16] = {
      2, 3, 0, 1, 6, 7, 4, 5, 10, 11, 8, 9, 14, 15, 12, 13};
  alignas(16) static constexpr uint8_t k1230[16] = {
      1, 2, 3, 0, 5, 6, 7, 4, 9, 10, 11, 8, 13, 14, 15, 12};
  const auto d = GF2P8Mod11BMulBy2(state);  // = state*2 in GF(2^8).
  const auto s2301 = TableLookupBytes(state, LoadDup128(du, k2301));
  const auto d_s2301 = Xor(d, s2301);
  const auto t_s2301 = Xor(state, d_s2301);  // t(s*3) = XOR-sum {s, d(s*2)}
  const auto t1230_s3012 = TableLookupBytes(t_s2301, LoadDup128(du, k1230));
  return Xor(d_s2301, t1230_s3012);  // XOR-sum of 4 terms
}

template <class V>  // u8
HWY_API V InvMixColumns(const V state) {
  const DFromV<V> du;
  // For each column, the rows are the sum of GF(2^8) matrix multiplication by:
  // 14 11 13  9
  //  9 14 11 13
  // 13  9 14 11
  // 11 13  9 14
  alignas(16) static constexpr uint8_t k2301[16] = {
      2, 3, 0, 1, 6, 7, 4, 5, 10, 11, 8, 9, 14, 15, 12, 13};
  alignas(16) static constexpr uint8_t k1230[16] = {
      1, 2, 3, 0, 5, 6, 7, 4, 9, 10, 11, 8, 13, 14, 15, 12};
  const auto v1230 = LoadDup128(du, k1230);

  const auto sx2 = GF2P8Mod11BMulBy2(state); /* = state*2 in GF(2^8) */
  const auto sx4 = GF2P8Mod11BMulBy2(sx2);   /* = state*4 in GF(2^8) */
  const auto sx8 = GF2P8Mod11BMulBy2(sx4);   /* = state*8 in GF(2^8) */
  const auto sx9 = Xor(sx8, state);          /* = state*9 in GF(2^8) */
  const auto sx11 = Xor(sx9, sx2);           /* = state*11 in GF(2^8) */
  const auto sx13 = Xor(sx9, sx4);           /* = state*13 in GF(2^8) */
  const auto sx14 = Xor3(sx8, sx4, sx2);     /* = state*14 in GF(2^8) */

  const auto sx13_0123_sx9_1230 = Xor(sx13, TableLookupBytes(sx9, v1230));
  const auto sx14_0123_sx11_1230 = Xor(sx14, TableLookupBytes(sx11, v1230));
  const auto sx13_2301_sx9_3012 =
      TableLookupBytes(sx13_0123_sx9_1230, LoadDup128(du, k2301));
  return Xor(sx14_0123_sx11_1230, sx13_2301_sx9_3012);
}

}  // namespace detail

template <class V>  // u8
HWY_API V AESRound(V state, const V round_key) {
  // Intel docs swap the first two steps, but it does not matter because
  // ShiftRows is a permutation and SubBytes is independent of lane index.
  state = detail::SubBytes(state);
  state = detail::ShiftRows(state);
  state = detail::MixColumns(state);
  state = Xor(state, round_key);  // AddRoundKey
  return state;
}

template <class V>  // u8
HWY_API V AESLastRound(V state, const V round_key) {
  // LIke AESRound, but without MixColumns.
  state = detail::SubBytes(state);
  state = detail::ShiftRows(state);
  state = Xor(state, round_key);  // AddRoundKey
  return state;
}

template <class V>
HWY_API V AESInvMixColumns(V state) {
  return detail::InvMixColumns(state);
}

template <class V>  // u8
HWY_API V AESRoundInv(V state, const V round_key) {
  state = detail::InvSubBytes(state);
  state = detail::InvShiftRows(state);
  state = detail::InvMixColumns(state);
  state = Xor(state, round_key);  // AddRoundKey
  return state;
}

template <class V>  // u8
HWY_API V AESLastRoundInv(V state, const V round_key) {
  // Like AESRoundInv, but without InvMixColumns.
  state = detail::InvSubBytes(state);
  state = detail::InvShiftRows(state);
  state = Xor(state, round_key);  // AddRoundKey
  return state;
}

// Constant-time implementation inspired by
// https://www.bearssl.org/constanttime.html, but about half the cost because we
// use 64x64 multiplies and 128-bit XORs.
template <class V>
HWY_API V CLMulLower(V a, V b) {
  const DFromV<V> d;
  static_assert(IsSame<TFromD<decltype(d)>, uint64_t>(), "V must be u64");
  const auto k1 = Set(d, 0x1111111111111111ULL);
  const auto k2 = Set(d, 0x2222222222222222ULL);
  const auto k4 = Set(d, 0x4444444444444444ULL);
  const auto k8 = Set(d, 0x8888888888888888ULL);
  const auto a0 = And(a, k1);
  const auto a1 = And(a, k2);
  const auto a2 = And(a, k4);
  const auto a3 = And(a, k8);
  const auto b0 = And(b, k1);
  const auto b1 = And(b, k2);
  const auto b2 = And(b, k4);
  const auto b3 = And(b, k8);

  auto m0 = Xor(MulEven(a0, b0), MulEven(a1, b3));
  auto m1 = Xor(MulEven(a0, b1), MulEven(a1, b0));
  auto m2 = Xor(MulEven(a0, b2), MulEven(a1, b1));
  auto m3 = Xor(MulEven(a0, b3), MulEven(a1, b2));
  m0 = Xor(m0, Xor(MulEven(a2, b2), MulEven(a3, b1)));
  m1 = Xor(m1, Xor(MulEven(a2, b3), MulEven(a3, b2)));
  m2 = Xor(m2, Xor(MulEven(a2, b0), MulEven(a3, b3)));
  m3 = Xor(m3, Xor(MulEven(a2, b1), MulEven(a3, b0)));
  return Or(Or(And(m0, k1), And(m1, k2)), Or(And(m2, k4), And(m3, k8)));
}

template <class V>
HWY_API V CLMulUpper(V a, V b) {
  const DFromV<V> d;
  static_assert(IsSame<TFromD<decltype(d)>, uint64_t>(), "V must be u64");
  const auto k1 = Set(d, 0x1111111111111111ULL);
  const auto k2 = Set(d, 0x2222222222222222ULL);
  const auto k4 = Set(d, 0x4444444444444444ULL);
  const auto k8 = Set(d, 0x8888888888888888ULL);
  const auto a0 = And(a, k1);
  const auto a1 = And(a, k2);
  const auto a2 = And(a, k4);
  const auto a3 = And(a, k8);
  const auto b0 = And(b, k1);
  const auto b1 = And(b, k2);
  const auto b2 = And(b, k4);
  const auto b3 = And(b, k8);

  auto m0 = Xor(MulOdd(a0, b0), MulOdd(a1, b3));
  auto m1 = Xor(MulOdd(a0, b1), MulOdd(a1, b0));
  auto m2 = Xor(MulOdd(a0, b2), MulOdd(a1, b1));
  auto m3 = Xor(MulOdd(a0, b3), MulOdd(a1, b2));
  m0 = Xor(m0, Xor(MulOdd(a2, b2), MulOdd(a3, b1)));
  m1 = Xor(m1, Xor(MulOdd(a2, b3), MulOdd(a3, b2)));
  m2 = Xor(m2, Xor(MulOdd(a2, b0), MulOdd(a3, b3)));
  m3 = Xor(m3, Xor(MulOdd(a2, b1), MulOdd(a3, b0)));
  return Or(Or(And(m0, k1), And(m1, k2)), Or(And(m2, k4), And(m3, k8)));
}

#endif  // HWY_NATIVE_AES
#endif  // HWY_TARGET != HWY_SCALAR

// ------------------------------ PopulationCount

// "Include guard": skip if native POPCNT-related instructions are available.
#if (defined(HWY_NATIVE_POPCNT) == defined(HWY_TARGET_TOGGLE))
#ifdef HWY_NATIVE_POPCNT
#undef HWY_NATIVE_POPCNT
#else
#define HWY_NATIVE_POPCNT
#endif

// This overload requires vectors to be at least 16 bytes, which is the case
// for LMUL >= 2.
#undef HWY_IF_POPCNT
#if HWY_TARGET == HWY_RVV
#define HWY_IF_POPCNT(D) \
  hwy::EnableIf<D().Pow2() >= 1 && D().MaxLanes() >= 16>* = nullptr
#else
// Other targets only have these two overloads which are mutually exclusive, so
// no further conditions are required.
#define HWY_IF_POPCNT(D) void* = nullptr
#endif  // HWY_TARGET == HWY_RVV

template <class V, class D = DFromV<V>, HWY_IF_U8_D(D),
          HWY_IF_V_SIZE_GT_D(D, 8), HWY_IF_POPCNT(D)>
HWY_API V PopulationCount(V v) {
  const D d;
  HWY_ALIGN constexpr uint8_t kLookup[16] = {
      0, 1, 1, 2, 1, 2, 2, 3, 1, 2, 2, 3, 2, 3, 3, 4,
  };
  const auto lo = And(v, Set(d, uint8_t{0xF}));
  const auto hi = ShiftRight<4>(v);
  const auto lookup = LoadDup128(d, kLookup);
  return Add(TableLookupBytes(lookup, hi), TableLookupBytes(lookup, lo));
}

// RVV has a specialization that avoids the Set().
#if HWY_TARGET != HWY_RVV
// Slower fallback for capped vectors.
template <class V, class D = DFromV<V>, HWY_IF_U8_D(D),
          HWY_IF_V_SIZE_LE_D(D, 8)>
HWY_API V PopulationCount(V v) {
  const D d;
  // See https://arxiv.org/pdf/1611.07612.pdf, Figure 3
  const V k33 = Set(d, uint8_t{0x33});
  v = Sub(v, And(ShiftRight<1>(v), Set(d, uint8_t{0x55})));
  v = Add(And(ShiftRight<2>(v), k33), And(v, k33));
  return And(Add(v, ShiftRight<4>(v)), Set(d, uint8_t{0x0F}));
}
#endif  // HWY_TARGET != HWY_RVV

template <class V, class D = DFromV<V>, HWY_IF_U16_D(D)>
HWY_API V PopulationCount(V v) {
  const D d;
  const Repartition<uint8_t, decltype(d)> d8;
  const auto vals = BitCast(d, PopulationCount(BitCast(d8, v)));
  return Add(ShiftRight<8>(vals), And(vals, Set(d, uint16_t{0xFF})));
}

template <class V, class D = DFromV<V>, HWY_IF_U32_D(D)>
HWY_API V PopulationCount(V v) {
  const D d;
  Repartition<uint16_t, decltype(d)> d16;
  auto vals = BitCast(d, PopulationCount(BitCast(d16, v)));
  return Add(ShiftRight<16>(vals), And(vals, Set(d, uint32_t{0xFF})));
}

#if HWY_HAVE_INTEGER64
template <class V, class D = DFromV<V>, HWY_IF_U64_D(D)>
HWY_API V PopulationCount(V v) {
  const D d;
  Repartition<uint32_t, decltype(d)> d32;
  auto vals = BitCast(d, PopulationCount(BitCast(d32, v)));
  return Add(ShiftRight<32>(vals), And(vals, Set(d, 0xFFULL)));
}
#endif

#endif  // HWY_NATIVE_POPCNT

// ------------------------------ 8-bit multiplication

// "Include guard": skip if native 8-bit mul instructions are available.
#if (defined(HWY_NATIVE_MUL_8) == defined(HWY_TARGET_TOGGLE)) || HWY_IDE
#ifdef HWY_NATIVE_MUL_8
#undef HWY_NATIVE_MUL_8
#else
#define HWY_NATIVE_MUL_8
#endif

// 8 bit and fits in wider reg: promote
template <class V, HWY_IF_T_SIZE_V(V, 1),
          HWY_IF_V_SIZE_LE_V(V, HWY_MAX_BYTES / 2)>
HWY_API V operator*(const V a, const V b) {
  const DFromV<decltype(a)> d;
  const Rebind<MakeWide<TFromV<V>>, decltype(d)> dw;
  const RebindToUnsigned<decltype(d)> du;    // TruncateTo result
  const RebindToUnsigned<decltype(dw)> dwu;  // TruncateTo input
  const VFromD<decltype(dw)> mul = PromoteTo(dw, a) * PromoteTo(dw, b);
  // TruncateTo is cheaper than ConcatEven.
  return BitCast(d, TruncateTo(du, BitCast(dwu, mul)));
}

// 8 bit full reg: promote halves
template <class V, HWY_IF_T_SIZE_V(V, 1),
          HWY_IF_V_SIZE_GT_V(V, HWY_MAX_BYTES / 2)>
HWY_API V operator*(const V a, const V b) {
  const DFromV<decltype(a)> d;
  const Half<decltype(d)> dh;
  const Twice<RepartitionToWide<decltype(dh)>> dw;
  const VFromD<decltype(dw)> a0 = PromoteTo(dw, LowerHalf(dh, a));
  const VFromD<decltype(dw)> a1 = PromoteTo(dw, UpperHalf(dh, a));
  const VFromD<decltype(dw)> b0 = PromoteTo(dw, LowerHalf(dh, b));
  const VFromD<decltype(dw)> b1 = PromoteTo(dw, UpperHalf(dh, b));
  const VFromD<decltype(dw)> m0 = a0 * b0;
  const VFromD<decltype(dw)> m1 = a1 * b1;
  return ConcatEven(d, BitCast(d, m1), BitCast(d, m0));
}

#endif  // HWY_NATIVE_MUL_8

// ------------------------------ 64-bit multiplication

// "Include guard": skip if native 64-bit mul instructions are available.
#if (defined(HWY_NATIVE_MUL_64) == defined(HWY_TARGET_TOGGLE)) || HWY_IDE
#ifdef HWY_NATIVE_MUL_64
#undef HWY_NATIVE_MUL_64
#else
#define HWY_NATIVE_MUL_64
#endif

// Single-lane i64 or u64
template <class V, HWY_IF_T_SIZE_V(V, 8), HWY_IF_V_SIZE_V(V, 8),
          HWY_IF_NOT_FLOAT_V(V)>
HWY_API V operator*(V x, V y) {
  const DFromV<V> d;
  using T = TFromD<decltype(d)>;
  using TU = MakeUnsigned<T>;
  const TU xu = static_cast<TU>(GetLane(x));
  const TU yu = static_cast<TU>(GetLane(y));
  return Set(d, static_cast<T>(xu * yu));
}

template <class V, class D64 = DFromV<V>, HWY_IF_U64_D(D64),
          HWY_IF_V_SIZE_GT_D(D64, 8)>
HWY_API V operator*(V x, V y) {
  RepartitionToNarrow<D64> d32;
  auto x32 = BitCast(d32, x);
  auto y32 = BitCast(d32, y);
  auto lolo = BitCast(d32, MulEven(x32, y32));
  auto lohi = BitCast(d32, MulEven(x32, BitCast(d32, ShiftRight<32>(y))));
  auto hilo = BitCast(d32, MulEven(BitCast(d32, ShiftRight<32>(x)), y32));
  auto hi = BitCast(d32, ShiftLeft<32>(BitCast(D64{}, lohi + hilo)));
  return BitCast(D64{}, lolo + hi);
}
template <class V, class DI64 = DFromV<V>, HWY_IF_I64_D(DI64),
          HWY_IF_V_SIZE_GT_D(DI64, 8)>
HWY_API V operator*(V x, V y) {
  RebindToUnsigned<DI64> du64;
  return BitCast(DI64{}, BitCast(du64, x) * BitCast(du64, y));
}

#endif  // HWY_NATIVE_MUL_64

// ------------------------------ MulAdd / NegMulAdd

// "Include guard": skip if native int MulAdd instructions are available.
#if (defined(HWY_NATIVE_INT_FMA) == defined(HWY_TARGET_TOGGLE))
#ifdef HWY_NATIVE_INT_FMA
#undef HWY_NATIVE_INT_FMA
#else
#define HWY_NATIVE_INT_FMA
#endif

template <class V, HWY_IF_NOT_FLOAT_V(V)>
HWY_API V MulAdd(V mul, V x, V add) {
  return Add(Mul(mul, x), add);
}

template <class V, HWY_IF_NOT_FLOAT_V(V)>
HWY_API V NegMulAdd(V mul, V x, V add) {
  return Sub(add, Mul(mul, x));
}

#endif  // HWY_NATIVE_INT_FMA

// ------------------------------ Compress*

// "Include guard": skip if native 8-bit compress instructions are available.
#if (defined(HWY_NATIVE_COMPRESS8) == defined(HWY_TARGET_TOGGLE))
#ifdef HWY_NATIVE_COMPRESS8
#undef HWY_NATIVE_COMPRESS8
#else
#define HWY_NATIVE_COMPRESS8
#endif

template <class V, class D, typename T, HWY_IF_T_SIZE(T, 1)>
HWY_API size_t CompressBitsStore(V v, const uint8_t* HWY_RESTRICT bits, D d,
                                 T* unaligned) {
  HWY_ALIGN T lanes[MaxLanes(d)];
  Store(v, d, lanes);

  const Simd<T, HWY_MIN(MaxLanes(d), 8), 0> d8;
  T* HWY_RESTRICT pos = unaligned;

  HWY_ALIGN constexpr T table[2048] = {
      0, 1, 2, 3, 4, 5, 6, 7, /**/ 0, 1, 2, 3, 4, 5, 6, 7,  //
      1, 0, 2, 3, 4, 5, 6, 7, /**/ 0, 1, 2, 3, 4, 5, 6, 7,  //
      2, 0, 1, 3, 4, 5, 6, 7, /**/ 0, 2, 1, 3, 4, 5, 6, 7,  //
      1, 2, 0, 3, 4, 5, 6, 7, /**/ 0, 1, 2, 3, 4, 5, 6, 7,  //
      3, 0, 1, 2, 4, 5, 6, 7, /**/ 0, 3, 1, 2, 4, 5, 6, 7,  //
      1, 3, 0, 2, 4, 5, 6, 7, /**/ 0, 1, 3, 2, 4, 5, 6, 7,  //
      2, 3, 0, 1, 4, 5, 6, 7, /**/ 0, 2, 3, 1, 4, 5, 6, 7,  //
      1, 2, 3, 0, 4, 5, 6, 7, /**/ 0, 1, 2, 3, 4, 5, 6, 7,  //
      4, 0, 1, 2, 3, 5, 6, 7, /**/ 0, 4, 1, 2, 3, 5, 6, 7,  //
      1, 4, 0, 2, 3, 5, 6, 7, /**/ 0, 1, 4, 2, 3, 5, 6, 7,  //
      2, 4, 0, 1, 3, 5, 6, 7, /**/ 0, 2, 4, 1, 3, 5, 6, 7,  //
      1, 2, 4, 0, 3, 5, 6, 7, /**/ 0, 1, 2, 4, 3, 5, 6, 7,  //
      3, 4, 0, 1, 2, 5, 6, 7, /**/ 0, 3, 4, 1, 2, 5, 6, 7,  //
      1, 3, 4, 0, 2, 5, 6, 7, /**/ 0, 1, 3, 4, 2, 5, 6, 7,  //
      2, 3, 4, 0, 1, 5, 6, 7, /**/ 0, 2, 3, 4, 1, 5, 6, 7,  //
      1, 2, 3, 4, 0, 5, 6, 7, /**/ 0, 1, 2, 3, 4, 5, 6, 7,  //
      5, 0, 1, 2, 3, 4, 6, 7, /**/ 0, 5, 1, 2, 3, 4, 6, 7,  //
      1, 5, 0, 2, 3, 4, 6, 7, /**/ 0, 1, 5, 2, 3, 4, 6, 7,  //
      2, 5, 0, 1, 3, 4, 6, 7, /**/ 0, 2, 5, 1, 3, 4, 6, 7,  //
      1, 2, 5, 0, 3, 4, 6, 7, /**/ 0, 1, 2, 5, 3, 4, 6, 7,  //
      3, 5, 0, 1, 2, 4, 6, 7, /**/ 0, 3, 5, 1, 2, 4, 6, 7,  //
      1, 3, 5, 0, 2, 4, 6, 7, /**/ 0, 1, 3, 5, 2, 4, 6, 7,  //
      2, 3, 5, 0, 1, 4, 6, 7, /**/ 0, 2, 3, 5, 1, 4, 6, 7,  //
      1, 2, 3, 5, 0, 4, 6, 7, /**/ 0, 1, 2, 3, 5, 4, 6, 7,  //
      4, 5, 0, 1, 2, 3, 6, 7, /**/ 0, 4, 5, 1, 2, 3, 6, 7,  //
      1, 4, 5, 0, 2, 3, 6, 7, /**/ 0, 1, 4, 5, 2, 3, 6, 7,  //
      2, 4, 5, 0, 1, 3, 6, 7, /**/ 0, 2, 4, 5, 1, 3, 6, 7,  //
      1, 2, 4, 5, 0, 3, 6, 7, /**/ 0, 1, 2, 4, 5, 3, 6, 7,  //
      3, 4, 5, 0, 1, 2, 6, 7, /**/ 0, 3, 4, 5, 1, 2, 6, 7,  //
      1, 3, 4, 5, 0, 2, 6, 7, /**/ 0, 1, 3, 4, 5, 2, 6, 7,  //
      2, 3, 4, 5, 0, 1, 6, 7, /**/ 0, 2, 3, 4, 5, 1, 6, 7,  //
      1, 2, 3, 4, 5, 0, 6, 7, /**/ 0, 1, 2, 3, 4, 5, 6, 7,  //
      6, 0, 1, 2, 3, 4, 5, 7, /**/ 0, 6, 1, 2, 3, 4, 5, 7,  //
      1, 6, 0, 2, 3, 4, 5, 7, /**/ 0, 1, 6, 2, 3, 4, 5, 7,  //
      2, 6, 0, 1, 3, 4, 5, 7, /**/ 0, 2, 6, 1, 3, 4, 5, 7,  //
      1, 2, 6, 0, 3, 4, 5, 7, /**/ 0, 1, 2, 6, 3, 4, 5, 7,  //
      3, 6, 0, 1, 2, 4, 5, 7, /**/ 0, 3, 6, 1, 2, 4, 5, 7,  //
      1, 3, 6, 0, 2, 4, 5, 7, /**/ 0, 1, 3, 6, 2, 4, 5, 7,  //
      2, 3, 6, 0, 1, 4, 5, 7, /**/ 0, 2, 3, 6, 1, 4, 5, 7,  //
      1, 2, 3, 6, 0, 4, 5, 7, /**/ 0, 1, 2, 3, 6, 4, 5, 7,  //
      4, 6, 0, 1, 2, 3, 5, 7, /**/ 0, 4, 6, 1, 2, 3, 5, 7,  //
      1, 4, 6, 0, 2, 3, 5, 7, /**/ 0, 1, 4, 6, 2, 3, 5, 7,  //
      2, 4, 6, 0, 1, 3, 5, 7, /**/ 0, 2, 4, 6, 1, 3, 5, 7,  //
      1, 2, 4, 6, 0, 3, 5, 7, /**/ 0, 1, 2, 4, 6, 3, 5, 7,  //
      3, 4, 6, 0, 1, 2, 5, 7, /**/ 0, 3, 4, 6, 1, 2, 5, 7,  //
      1, 3, 4, 6, 0, 2, 5, 7, /**/ 0, 1, 3, 4, 6, 2, 5, 7,  //
      2, 3, 4, 6, 0, 1, 5, 7, /**/ 0, 2, 3, 4, 6, 1, 5, 7,  //
      1, 2, 3, 4, 6, 0, 5, 7, /**/ 0, 1, 2, 3, 4, 6, 5, 7,  //
      5, 6, 0, 1, 2, 3, 4, 7, /**/ 0, 5, 6, 1, 2, 3, 4, 7,  //
      1, 5, 6, 0, 2, 3, 4, 7, /**/ 0, 1, 5, 6, 2, 3, 4, 7,  //
      2, 5, 6, 0, 1, 3, 4, 7, /**/ 0, 2, 5, 6, 1, 3, 4, 7,  //
      1, 2, 5, 6, 0, 3, 4, 7, /**/ 0, 1, 2, 5, 6, 3, 4, 7,  //
      3, 5, 6, 0, 1, 2, 4, 7, /**/ 0, 3, 5, 6, 1, 2, 4, 7,  //
      1, 3, 5, 6, 0, 2, 4, 7, /**/ 0, 1, 3, 5, 6, 2, 4, 7,  //
      2, 3, 5, 6, 0, 1, 4, 7, /**/ 0, 2, 3, 5, 6, 1, 4, 7,  //
      1, 2, 3, 5, 6, 0, 4, 7, /**/ 0, 1, 2, 3, 5, 6, 4, 7,  //
      4, 5, 6, 0, 1, 2, 3, 7, /**/ 0, 4, 5, 6, 1, 2, 3, 7,  //
      1, 4, 5, 6, 0, 2, 3, 7, /**/ 0, 1, 4, 5, 6, 2, 3, 7,  //
      2, 4, 5, 6, 0, 1, 3, 7, /**/ 0, 2, 4, 5, 6, 1, 3, 7,  //
      1, 2, 4, 5, 6, 0, 3, 7, /**/ 0, 1, 2, 4, 5, 6, 3, 7,  //
      3, 4, 5, 6, 0, 1, 2, 7, /**/ 0, 3, 4, 5, 6, 1, 2, 7,  //
      1, 3, 4, 5, 6, 0, 2, 7, /**/ 0, 1, 3, 4, 5, 6, 2, 7,  //
      2, 3, 4, 5, 6, 0, 1, 7, /**/ 0, 2, 3, 4, 5, 6, 1, 7,  //
      1, 2, 3, 4, 5, 6, 0, 7, /**/ 0, 1, 2, 3, 4, 5, 6, 7,  //
      7, 0, 1, 2, 3, 4, 5, 6, /**/ 0, 7, 1, 2, 3, 4, 5, 6,  //
      1, 7, 0, 2, 3, 4, 5, 6, /**/ 0, 1, 7, 2, 3, 4, 5, 6,  //
      2, 7, 0, 1, 3, 4, 5, 6, /**/ 0, 2, 7, 1, 3, 4, 5, 6,  //
      1, 2, 7, 0, 3, 4, 5, 6, /**/ 0, 1, 2, 7, 3, 4, 5, 6,  //
      3, 7, 0, 1, 2, 4, 5, 6, /**/ 0, 3, 7, 1, 2, 4, 5, 6,  //
      1, 3, 7, 0, 2, 4, 5, 6, /**/ 0, 1, 3, 7, 2, 4, 5, 6,  //
      2, 3, 7, 0, 1, 4, 5, 6, /**/ 0, 2, 3, 7, 1, 4, 5, 6,  //
      1, 2, 3, 7, 0, 4, 5, 6, /**/ 0, 1, 2, 3, 7, 4, 5, 6,  //
      4, 7, 0, 1, 2, 3, 5, 6, /**/ 0, 4, 7, 1, 2, 3, 5, 6,  //
      1, 4, 7, 0, 2, 3, 5, 6, /**/ 0, 1, 4, 7, 2, 3, 5, 6,  //
      2, 4, 7, 0, 1, 3, 5, 6, /**/ 0, 2, 4, 7, 1, 3, 5, 6,  //
      1, 2, 4, 7, 0, 3, 5, 6, /**/ 0, 1, 2, 4, 7, 3, 5, 6,  //
      3, 4, 7, 0, 1, 2, 5, 6, /**/ 0, 3, 4, 7, 1, 2, 5, 6,  //
      1, 3, 4, 7, 0, 2, 5, 6, /**/ 0, 1, 3, 4, 7, 2, 5, 6,  //
      2, 3, 4, 7, 0, 1, 5, 6, /**/ 0, 2, 3, 4, 7, 1, 5, 6,  //
      1, 2, 3, 4, 7, 0, 5, 6, /**/ 0, 1, 2, 3, 4, 7, 5, 6,  //
      5, 7, 0, 1, 2, 3, 4, 6, /**/ 0, 5, 7, 1, 2, 3, 4, 6,  //
      1, 5, 7, 0, 2, 3, 4, 6, /**/ 0, 1, 5, 7, 2, 3, 4, 6,  //
      2, 5, 7, 0, 1, 3, 4, 6, /**/ 0, 2, 5, 7, 1, 3, 4, 6,  //
      1, 2, 5, 7, 0, 3, 4, 6, /**/ 0, 1, 2, 5, 7, 3, 4, 6,  //
      3, 5, 7, 0, 1, 2, 4, 6, /**/ 0, 3, 5, 7, 1, 2, 4, 6,  //
      1, 3, 5, 7, 0, 2, 4, 6, /**/ 0, 1, 3, 5, 7, 2, 4, 6,  //
      2, 3, 5, 7, 0, 1, 4, 6, /**/ 0, 2, 3, 5, 7, 1, 4, 6,  //
      1, 2, 3, 5, 7, 0, 4, 6, /**/ 0, 1, 2, 3, 5, 7, 4, 6,  //
      4, 5, 7, 0, 1, 2, 3, 6, /**/ 0, 4, 5, 7, 1, 2, 3, 6,  //
      1, 4, 5, 7, 0, 2, 3, 6, /**/ 0, 1, 4, 5, 7, 2, 3, 6,  //
      2, 4, 5, 7, 0, 1, 3, 6, /**/ 0, 2, 4, 5, 7, 1, 3, 6,  //
      1, 2, 4, 5, 7, 0, 3, 6, /**/ 0, 1, 2, 4, 5, 7, 3, 6,  //
      3, 4, 5, 7, 0, 1, 2, 6, /**/ 0, 3, 4, 5, 7, 1, 2, 6,  //
      1, 3, 4, 5, 7, 0, 2, 6, /**/ 0, 1, 3, 4, 5, 7, 2, 6,  //
      2, 3, 4, 5, 7, 0, 1, 6, /**/ 0, 2, 3, 4, 5, 7, 1, 6,  //
      1, 2, 3, 4, 5, 7, 0, 6, /**/ 0, 1, 2, 3, 4, 5, 7, 6,  //
      6, 7, 0, 1, 2, 3, 4, 5, /**/ 0, 6, 7, 1, 2, 3, 4, 5,  //
      1, 6, 7, 0, 2, 3, 4, 5, /**/ 0, 1, 6, 7, 2, 3, 4, 5,  //
      2, 6, 7, 0, 1, 3, 4, 5, /**/ 0, 2, 6, 7, 1, 3, 4, 5,  //
      1, 2, 6, 7, 0, 3, 4, 5, /**/ 0, 1, 2, 6, 7, 3, 4, 5,  //
      3, 6, 7, 0, 1, 2, 4, 5, /**/ 0, 3, 6, 7, 1, 2, 4, 5,  //
      1, 3, 6, 7, 0, 2, 4, 5, /**/ 0, 1, 3, 6, 7, 2, 4, 5,  //
      2, 3, 6, 7, 0, 1, 4, 5, /**/ 0, 2, 3, 6, 7, 1, 4, 5,  //
      1, 2, 3, 6, 7, 0, 4, 5, /**/ 0, 1, 2, 3, 6, 7, 4, 5,  //
      4, 6, 7, 0, 1, 2, 3, 5, /**/ 0, 4, 6, 7, 1, 2, 3, 5,  //
      1, 4, 6, 7, 0, 2, 3, 5, /**/ 0, 1, 4, 6, 7, 2, 3, 5,  //
      2, 4, 6, 7, 0, 1, 3, 5, /**/ 0, 2, 4, 6, 7, 1, 3, 5,  //
      1, 2, 4, 6, 7, 0, 3, 5, /**/ 0, 1, 2, 4, 6, 7, 3, 5,  //
      3, 4, 6, 7, 0, 1, 2, 5, /**/ 0, 3, 4, 6, 7, 1, 2, 5,  //
      1, 3, 4, 6, 7, 0, 2, 5, /**/ 0, 1, 3, 4, 6, 7, 2, 5,  //
      2, 3, 4, 6, 7, 0, 1, 5, /**/ 0, 2, 3, 4, 6, 7, 1, 5,  //
      1, 2, 3, 4, 6, 7, 0, 5, /**/ 0, 1, 2, 3, 4, 6, 7, 5,  //
      5, 6, 7, 0, 1, 2, 3, 4, /**/ 0, 5, 6, 7, 1, 2, 3, 4,  //
      1, 5, 6, 7, 0, 2, 3, 4, /**/ 0, 1, 5, 6, 7, 2, 3, 4,  //
      2, 5, 6, 7, 0, 1, 3, 4, /**/ 0, 2, 5, 6, 7, 1, 3, 4,  //
      1, 2, 5, 6, 7, 0, 3, 4, /**/ 0, 1, 2, 5, 6, 7, 3, 4,  //
      3, 5, 6, 7, 0, 1, 2, 4, /**/ 0, 3, 5, 6, 7, 1, 2, 4,  //
      1, 3, 5, 6, 7, 0, 2, 4, /**/ 0, 1, 3, 5, 6, 7, 2, 4,  //
      2, 3, 5, 6, 7, 0, 1, 4, /**/ 0, 2, 3, 5, 6, 7, 1, 4,  //
      1, 2, 3, 5, 6, 7, 0, 4, /**/ 0, 1, 2, 3, 5, 6, 7, 4,  //
      4, 5, 6, 7, 0, 1, 2, 3, /**/ 0, 4, 5, 6, 7, 1, 2, 3,  //
      1, 4, 5, 6, 7, 0, 2, 3, /**/ 0, 1, 4, 5, 6, 7, 2, 3,  //
      2, 4, 5, 6, 7, 0, 1, 3, /**/ 0, 2, 4, 5, 6, 7, 1, 3,  //
      1, 2, 4, 5, 6, 7, 0, 3, /**/ 0, 1, 2, 4, 5, 6, 7, 3,  //
      3, 4, 5, 6, 7, 0, 1, 2, /**/ 0, 3, 4, 5, 6, 7, 1, 2,  //
      1, 3, 4, 5, 6, 7, 0, 2, /**/ 0, 1, 3, 4, 5, 6, 7, 2,  //
      2, 3, 4, 5, 6, 7, 0, 1, /**/ 0, 2, 3, 4, 5, 6, 7, 1,  //
      1, 2, 3, 4, 5, 6, 7, 0, /**/ 0, 1, 2, 3, 4, 5, 6, 7};

  for (size_t i = 0; i < Lanes(d); i += 8) {
    // Each byte worth of bits is the index of one of 256 8-byte ranges, and its
    // population count determines how far to advance the write position.
    const size_t bits8 = bits[i / 8];
    const auto indices = Load(d8, table + bits8 * 8);
    const auto compressed = TableLookupBytes(LoadU(d8, lanes + i), indices);
    StoreU(compressed, d8, pos);
    pos += PopCount(bits8);
  }
  return static_cast<size_t>(pos - unaligned);
}

template <class V, class M, class D, typename T, HWY_IF_T_SIZE(T, 1)>
HWY_API size_t CompressStore(V v, M mask, D d, T* HWY_RESTRICT unaligned) {
  uint8_t bits[HWY_MAX(size_t{8}, MaxLanes(d) / 8)];
  (void)StoreMaskBits(d, mask, bits);
  return CompressBitsStore(v, bits, d, unaligned);
}

template <class V, class M, class D, typename T, HWY_IF_T_SIZE(T, 1)>
HWY_API size_t CompressBlendedStore(V v, M mask, D d,
                                    T* HWY_RESTRICT unaligned) {
  HWY_ALIGN T buf[MaxLanes(d)];
  const size_t bytes = CompressStore(v, mask, d, buf);
  BlendedStore(Load(d, buf), FirstN(d, bytes), d, unaligned);
  return bytes;
}

// For reasons unknown, HWY_IF_T_SIZE_V is a compile error in SVE.
template <class V, class M, typename T = TFromV<V>, HWY_IF_T_SIZE(T, 1)>
HWY_API V Compress(V v, const M mask) {
  const DFromV<V> d;
  HWY_ALIGN T lanes[MaxLanes(d)];
  (void)CompressStore(v, mask, d, lanes);
  return Load(d, lanes);
}

template <class V, typename T = TFromV<V>, HWY_IF_T_SIZE(T, 1)>
HWY_API V CompressBits(V v, const uint8_t* HWY_RESTRICT bits) {
  const DFromV<V> d;
  HWY_ALIGN T lanes[MaxLanes(d)];
  (void)CompressBitsStore(v, bits, d, lanes);
  return Load(d, lanes);
}

template <class V, class M, typename T = TFromV<V>, HWY_IF_T_SIZE(T, 1)>
HWY_API V CompressNot(V v, M mask) {
  return Compress(v, Not(mask));
}

#endif  // HWY_NATIVE_COMPRESS8

// ------------------------------ Expand

// "Include guard": skip if native 8/16-bit Expand/LoadExpand are available.
// Note that this generic implementation assumes <= 128 bit fixed vectors;
// the SVE and RVV targets provide their own native implementations.
#if (defined(HWY_NATIVE_EXPAND) == defined(HWY_TARGET_TOGGLE)) || HWY_IDE
#ifdef HWY_NATIVE_EXPAND
#undef HWY_NATIVE_EXPAND
#else
#define HWY_NATIVE_EXPAND
#endif

namespace detail {

template <size_t N>
HWY_INLINE Vec128<uint8_t, N> IndicesForExpandFromBits(uint64_t mask_bits) {
  static_assert(N <= 8, "Should only be called for half-vectors");
  const Simd<uint8_t, N, 0> du8;
  HWY_DASSERT(mask_bits < 0x100);
  alignas(16) static constexpr uint8_t table[2048] = {
      // PrintExpand8x8Tables
      128, 128, 128, 128, 128, 128, 128, 128,  //
      0,   128, 128, 128, 128, 128, 128, 128,  //
      128, 0,   128, 128, 128, 128, 128, 128,  //
      0,   1,   128, 128, 128, 128, 128, 128,  //
      128, 128, 0,   128, 128, 128, 128, 128,  //
      0,   128, 1,   128, 128, 128, 128, 128,  //
      128, 0,   1,   128, 128, 128, 128, 128,  //
      0,   1,   2,   128, 128, 128, 128, 128,  //
      128, 128, 128, 0,   128, 128, 128, 128,  //
      0,   128, 128, 1,   128, 128, 128, 128,  //
      128, 0,   128, 1,   128, 128, 128, 128,  //
      0,   1,   128, 2,   128, 128, 128, 128,  //
      128, 128, 0,   1,   128, 128, 128, 128,  //
      0,   128, 1,   2,   128, 128, 128, 128,  //
      128, 0,   1,   2,   128, 128, 128, 128,  //
      0,   1,   2,   3,   128, 128, 128, 128,  //
      128, 128, 128, 128, 0,   128, 128, 128,  //
      0,   128, 128, 128, 1,   128, 128, 128,  //
      128, 0,   128, 128, 1,   128, 128, 128,  //
      0,   1,   128, 128, 2,   128, 128, 128,  //
      128, 128, 0,   128, 1,   128, 128, 128,  //
      0,   128, 1,   128, 2,   128, 128, 128,  //
      128, 0,   1,   128, 2,   128, 128, 128,  //
      0,   1,   2,   128, 3,   128, 128, 128,  //
      128, 128, 128, 0,   1,   128, 128, 128,  //
      0,   128, 128, 1,   2,   128, 128, 128,  //
      128, 0,   128, 1,   2,   128, 128, 128,  //
      0,   1,   128, 2,   3,   128, 128, 128,  //
      128, 128, 0,   1,   2,   128, 128, 128,  //
      0,   128, 1,   2,   3,   128, 128, 128,  //
      128, 0,   1,   2,   3,   128, 128, 128,  //
      0,   1,   2,   3,   4,   128, 128, 128,  //
      128, 128, 128, 128, 128, 0,   128, 128,  //
      0,   128, 128, 128, 128, 1,   128, 128,  //
      128, 0,   128, 128, 128, 1,   128, 128,  //
      0,   1,   128, 128, 128, 2,   128, 128,  //
      128, 128, 0,   128, 128, 1,   128, 128,  //
      0,   128, 1,   128, 128, 2,   128, 128,  //
      128, 0,   1,   128, 128, 2,   128, 128,  //
      0,   1,   2,   128, 128, 3,   128, 128,  //
      128, 128, 128, 0,   128, 1,   128, 128,  //
      0,   128, 128, 1,   128, 2,   128, 128,  //
      128, 0,   128, 1,   128, 2,   128, 128,  //
      0,   1,   128, 2,   128, 3,   128, 128,  //
      128, 128, 0,   1,   128, 2,   128, 128,  //
      0,   128, 1,   2,   128, 3,   128, 128,  //
      128, 0,   1,   2,   128, 3,   128, 128,  //
      0,   1,   2,   3,   128, 4,   128, 128,  //
      128, 128, 128, 128, 0,   1,   128, 128,  //
      0,   128, 128, 128, 1,   2,   128, 128,  //
      128, 0,   128, 128, 1,   2,   128, 128,  //
      0,   1,   128, 128, 2,   3,   128, 128,  //
      128, 128, 0,   128, 1,   2,   128, 128,  //
      0,   128, 1,   128, 2,   3,   128, 128,  //
      128, 0,   1,   128, 2,   3,   128, 128,  //
      0,   1,   2,   128, 3,   4,   128, 128,  //
      128, 128, 128, 0,   1,   2,   128, 128,  //
      0,   128, 128, 1,   2,   3,   128, 128,  //
      128, 0,   128, 1,   2,   3,   128, 128,  //
      0,   1,   128, 2,   3,   4,   128, 128,  //
      128, 128, 0,   1,   2,   3,   128, 128,  //
      0,   128, 1,   2,   3,   4,   128, 128,  //
      128, 0,   1,   2,   3,   4,   128, 128,  //
      0,   1,   2,   3,   4,   5,   128, 128,  //
      128, 128, 128, 128, 128, 128, 0,   128,  //
      0,   128, 128, 128, 128, 128, 1,   128,  //
      128, 0,   128, 128, 128, 128, 1,   128,  //
      0,   1,   128, 128, 128, 128, 2,   128,  //
      128, 128, 0,   128, 128, 128, 1,   128,  //
      0,   128, 1,   128, 128, 128, 2,   128,  //
      128, 0,   1,   128, 128, 128, 2,   128,  //
      0,   1,   2,   128, 128, 128, 3,   128,  //
      128, 128, 128, 0,   128, 128, 1,   128,  //
      0,   128, 128, 1,   128, 128, 2,   128,  //
      128, 0,   128, 1,   128, 128, 2,   128,  //
      0,   1,   128, 2,   128, 128, 3,   128,  //
      128, 128, 0,   1,   128, 128, 2,   128,  //
      0,   128, 1,   2,   128, 128, 3,   128,  //
      128, 0,   1,   2,   128, 128, 3,   128,  //
      0,   1,   2,   3,   128, 128, 4,   128,  //
      128, 128, 128, 128, 0,   128, 1,   128,  //
      0,   128, 128, 128, 1,   128, 2,   128,  //
      128, 0,   128, 128, 1,   128, 2,   128,  //
      0,   1,   128, 128, 2,   128, 3,   128,  //
      128, 128, 0,   128, 1,   128, 2,   128,  //
      0,   128, 1,   128, 2,   128, 3,   128,  //
      128, 0,   1,   128, 2,   128, 3,   128,  //
      0,   1,   2,   128, 3,   128, 4,   128,  //
      128, 128, 128, 0,   1,   128, 2,   128,  //
      0,   128, 128, 1,   2,   128, 3,   128,  //
      128, 0,   128, 1,   2,   128, 3,   128,  //
      0,   1,   128, 2,   3,   128, 4,   128,  //
      128, 128, 0,   1,   2,   128, 3,   128,  //
      0,   128, 1,   2,   3,   128, 4,   128,  //
      128, 0,   1,   2,   3,   128, 4,   128,  //
      0,   1,   2,   3,   4,   128, 5,   128,  //
      128, 128, 128, 128, 128, 0,   1,   128,  //
      0,   128, 128, 128, 128, 1,   2,   128,  //
      128, 0,   128, 128, 128, 1,   2,   128,  //
      0,   1,   128, 128, 128, 2,   3,   128,  //
      128, 128, 0,   128, 128, 1,   2,   128,  //
      0,   128, 1,   128, 128, 2,   3,   128,  //
      128, 0,   1,   128, 128, 2,   3,   128,  //
      0,   1,   2,   128, 128, 3,   4,   128,  //
      128, 128, 128, 0,   128, 1,   2,   128,  //
      0,   128, 128, 1,   128, 2,   3,   128,  //
      128, 0,   128, 1,   128, 2,   3,   128,  //
      0,   1,   128, 2,   128, 3,   4,   128,  //
      128, 128, 0,   1,   128, 2,   3,   128,  //
      0,   128, 1,   2,   128, 3,   4,   128,  //
      128, 0,   1,   2,   128, 3,   4,   128,  //
      0,   1,   2,   3,   128, 4,   5,   128,  //
      128, 128, 128, 128, 0,   1,   2,   128,  //
      0,   128, 128, 128, 1,   2,   3,   128,  //
      128, 0,   128, 128, 1,   2,   3,   128,  //
      0,   1,   128, 128, 2,   3,   4,   128,  //
      128, 128, 0,   128, 1,   2,   3,   128,  //
      0,   128, 1,   128, 2,   3,   4,   128,  //
      128, 0,   1,   128, 2,   3,   4,   128,  //
      0,   1,   2,   128, 3,   4,   5,   128,  //
      128, 128, 128, 0,   1,   2,   3,   128,  //
      0,   128, 128, 1,   2,   3,   4,   128,  //
      128, 0,   128, 1,   2,   3,   4,   128,  //
      0,   1,   128, 2,   3,   4,   5,   128,  //
      128, 128, 0,   1,   2,   3,   4,   128,  //
      0,   128, 1,   2,   3,   4,   5,   128,  //
      128, 0,   1,   2,   3,   4,   5,   128,  //
      0,   1,   2,   3,   4,   5,   6,   128,  //
      128, 128, 128, 128, 128, 128, 128, 0,    //
      0,   128, 128, 128, 128, 128, 128, 1,    //
      128, 0,   128, 128, 128, 128, 128, 1,    //
      0,   1,   128, 128, 128, 128, 128, 2,    //
      128, 128, 0,   128, 128, 128, 128, 1,    //
      0,   128, 1,   128, 128, 128, 128, 2,    //
      128, 0,   1,   128, 128, 128, 128, 2,    //
      0,   1,   2,   128, 128, 128, 128, 3,    //
      128, 128, 128, 0,   128, 128, 128, 1,    //
      0,   128, 128, 1,   128, 128, 128, 2,    //
      128, 0,   128, 1,   128, 128, 128, 2,    //
      0,   1,   128, 2,   128, 128, 128, 3,    //
      128, 128, 0,   1,   128, 128, 128, 2,    //
      0,   128, 1,   2,   128, 128, 128, 3,    //
      128, 0,   1,   2,   128, 128, 128, 3,    //
      0,   1,   2,   3,   128, 128, 128, 4,    //
      128, 128, 128, 128, 0,   128, 128, 1,    //
      0,   128, 128, 128, 1,   128, 128, 2,    //
      128, 0,   128, 128, 1,   128, 128, 2,    //
      0,   1,   128, 128, 2,   128, 128, 3,    //
      128, 128, 0,   128, 1,   128, 128, 2,    //
      0,   128, 1,   128, 2,   128, 128, 3,    //
      128, 0,   1,   128, 2,   128, 128, 3,    //
      0,   1,   2,   128, 3,   128, 128, 4,    //
      128, 128, 128, 0,   1,   128, 128, 2,    //
      0,   128, 128, 1,   2,   128, 128, 3,    //
      128, 0,   128, 1,   2,   128, 128, 3,    //
      0,   1,   128, 2,   3,   128, 128, 4,    //
      128, 128, 0,   1,   2,   128, 128, 3,    //
      0,   128, 1,   2,   3,   128, 128, 4,    //
      128, 0,   1,   2,   3,   128, 128, 4,    //
      0,   1,   2,   3,   4,   128, 128, 5,    //
      128, 128, 128, 128, 128, 0,   128, 1,    //
      0,   128, 128, 128, 128, 1,   128, 2,    //
      128, 0,   128, 128, 128, 1,   128, 2,    //
      0,   1,   128, 128, 128, 2,   128, 3,    //
      128, 128, 0,   128, 128, 1,   128, 2,    //
      0,   128, 1,   128, 128, 2,   128, 3,    //
      128, 0,   1,   128, 128, 2,   128, 3,    //
      0,   1,   2,   128, 128, 3,   128, 4,    //
      128, 128, 128, 0,   128, 1,   128, 2,    //
      0,   128, 128, 1,   128, 2,   128, 3,    //
      128, 0,   128, 1,   128, 2,   128, 3,    //
      0,   1,   128, 2,   128, 3,   128, 4,    //
      128, 128, 0,   1,   128, 2,   128, 3,    //
      0,   128, 1,   2,   128, 3,   128, 4,    //
      128, 0,   1,   2,   128, 3,   128, 4,    //
      0,   1,   2,   3,   128, 4,   128, 5,    //
      128, 128, 128, 128, 0,   1,   128, 2,    //
      0,   128, 128, 128, 1,   2,   128, 3,    //
      128, 0,   128, 128, 1,   2,   128, 3,    //
      0,   1,   128, 128, 2,   3,   128, 4,    //
      128, 128, 0,   128, 1,   2,   128, 3,    //
      0,   128, 1,   128, 2,   3,   128, 4,    //
      128, 0,   1,   128, 2,   3,   128, 4,    //
      0,   1,   2,   128, 3,   4,   128, 5,    //
      128, 128, 128, 0,   1,   2,   128, 3,    //
      0,   128, 128, 1,   2,   3,   128, 4,    //
      128, 0,   128, 1,   2,   3,   128, 4,    //
      0,   1,   128, 2,   3,   4,   128, 5,    //
      128, 128, 0,   1,   2,   3,   128, 4,    //
      0,   128, 1,   2,   3,   4,   128, 5,    //
      128, 0,   1,   2,   3,   4,   128, 5,    //
      0,   1,   2,   3,   4,   5,   128, 6,    //
      128, 128, 128, 128, 128, 128, 0,   1,    //
      0,   128, 128, 128, 128, 128, 1,   2,    //
      128, 0,   128, 128, 128, 128, 1,   2,    //
      0,   1,   128, 128, 128, 128, 2,   3,    //
      128, 128, 0,   128, 128, 128, 1,   2,    //
      0,   128, 1,   128, 128, 128, 2,   3,    //
      128, 0,   1,   128, 128, 128, 2,   3,    //
      0,   1,   2,   128, 128, 128, 3,   4,    //
      128, 128, 128, 0,   128, 128, 1,   2,    //
      0,   128, 128, 1,   128, 128, 2,   3,    //
      128, 0,   128, 1,   128, 128, 2,   3,    //
      0,   1,   128, 2,   128, 128, 3,   4,    //
      128, 128, 0,   1,   128, 128, 2,   3,    //
      0,   128, 1,   2,   128, 128, 3,   4,    //
      128, 0,   1,   2,   128, 128, 3,   4,    //
      0,   1,   2,   3,   128, 128, 4,   5,    //
      128, 128, 128, 128, 0,   128, 1,   2,    //
      0,   128, 128, 128, 1,   128, 2,   3,    //
      128, 0,   128, 128, 1,   128, 2,   3,    //
      0,   1,   128, 128, 2,   128, 3,   4,    //
      128, 128, 0,   128, 1,   128, 2,   3,    //
      0,   128, 1,   128, 2,   128, 3,   4,    //
      128, 0,   1,   128, 2,   128, 3,   4,    //
      0,   1,   2,   128, 3,   128, 4,   5,    //
      128, 128, 128, 0,   1,   128, 2,   3,    //
      0,   128, 128, 1,   2,   128, 3,   4,    //
      128, 0,   128, 1,   2,   128, 3,   4,    //
      0,   1,   128, 2,   3,   128, 4,   5,    //
      128, 128, 0,   1,   2,   128, 3,   4,    //
      0,   128, 1,   2,   3,   128, 4,   5,    //
      128, 0,   1,   2,   3,   128, 4,   5,    //
      0,   1,   2,   3,   4,   128, 5,   6,    //
      128, 128, 128, 128, 128, 0,   1,   2,    //
      0,   128, 128, 128, 128, 1,   2,   3,    //
      128, 0,   128, 128, 128, 1,   2,   3,    //
      0,   1,   128, 128, 128, 2,   3,   4,    //
      128, 128, 0,   128, 128, 1,   2,   3,    //
      0,   128, 1,   128, 128, 2,   3,   4,    //
      128, 0,   1,   128, 128, 2,   3,   4,    //
      0,   1,   2,   128, 128, 3,   4,   5,    //
      128, 128, 128, 0,   128, 1,   2,   3,    //
      0,   128, 128, 1,   128, 2,   3,   4,    //
      128, 0,   128, 1,   128, 2,   3,   4,    //
      0,   1,   128, 2,   128, 3,   4,   5,    //
      128, 128, 0,   1,   128, 2,   3,   4,    //
      0,   128, 1,   2,   128, 3,   4,   5,    //
      128, 0,   1,   2,   128, 3,   4,   5,    //
      0,   1,   2,   3,   128, 4,   5,   6,    //
      128, 128, 128, 128, 0,   1,   2,   3,    //
      0,   128, 128, 128, 1,   2,   3,   4,    //
      128, 0,   128, 128, 1,   2,   3,   4,    //
      0,   1,   128, 128, 2,   3,   4,   5,    //
      128, 128, 0,   128, 1,   2,   3,   4,    //
      0,   128, 1,   128, 2,   3,   4,   5,    //
      128, 0,   1,   128, 2,   3,   4,   5,    //
      0,   1,   2,   128, 3,   4,   5,   6,    //
      128, 128, 128, 0,   1,   2,   3,   4,    //
      0,   128, 128, 1,   2,   3,   4,   5,    //
      128, 0,   128, 1,   2,   3,   4,   5,    //
      0,   1,   128, 2,   3,   4,   5,   6,    //
      128, 128, 0,   1,   2,   3,   4,   5,    //
      0,   128, 1,   2,   3,   4,   5,   6,    //
      128, 0,   1,   2,   3,   4,   5,   6,    //
      0,   1,   2,   3,   4,   5,   6,   7};
  return LoadU(du8, table + mask_bits * 8);
}

}  // namespace detail

// Half vector of bytes: one table lookup
template <typename T, size_t N, HWY_IF_T_SIZE(T, 1), HWY_IF_V_SIZE_LE(T, N, 8)>
HWY_API Vec128<T, N> Expand(Vec128<T, N> v, Mask128<T, N> mask) {
  const DFromV<decltype(v)> d;

  const uint64_t mask_bits = detail::BitsFromMask(mask);
  const Vec128<uint8_t, N> indices =
      detail::IndicesForExpandFromBits<N>(mask_bits);
  return BitCast(d, TableLookupBytesOr0(v, indices));
}

// Full vector of bytes: two table lookups
template <typename T, HWY_IF_T_SIZE(T, 1)>
HWY_API Vec128<T> Expand(Vec128<T> v, Mask128<T> mask) {
  const Full128<T> d;
  const RebindToUnsigned<decltype(d)> du;
  const Vec128<uint8_t> vu = BitCast(du, v);

  const uint64_t mask_bits = detail::BitsFromMask(mask);
  const uint64_t maskL = mask_bits & 0xFF;
  const uint64_t maskH = mask_bits >> 8;

  // We want to skip past the v bytes already consumed by idxL. There is no
  // instruction for shift-reg by variable bytes. Storing v itself would work
  // but would involve a store-load forwarding stall. We instead shuffle using
  // loaded indices. multishift_epi64_epi8 would also help, but if we have that,
  // we probably also have native 8-bit Expand.
  alignas(16)
      uint8_t iota[32] = {0,   1,   2,   3,   4,   5,   6,   7,   8,   9,   10,
                          11,  12,  13,  14,  15,  128, 128, 128, 128, 128, 128,
                          128, 128, 128, 128, 128, 128, 128, 128, 128, 128};
  const Vec128<uint8_t> shift = LoadU(du, iota + PopCount(maskL));
  const Vec64<uint8_t> vL = LowerHalf(vu);
  const Vec64<uint8_t> vH = LowerHalf(TableLookupBytesOr0(vu, shift));

  const Vec64<uint8_t> idxL = detail::IndicesForExpandFromBits<8>(maskL);
  const Vec64<uint8_t> idxH = detail::IndicesForExpandFromBits<8>(maskH);

  const Vec64<uint8_t> expandL = TableLookupBytesOr0(vL, idxL);
  const Vec64<uint8_t> expandH = TableLookupBytesOr0(vH, idxH);
  return BitCast(d, Combine(du, expandH, expandL));
}

template <typename T, size_t N, HWY_IF_T_SIZE(T, 2)>
HWY_API Vec128<T, N> Expand(Vec128<T, N> v, Mask128<T, N> mask) {
  const DFromV<decltype(v)> d;
  const RebindToUnsigned<decltype(d)> du;

  const Rebind<uint8_t, decltype(d)> du8;
  const uint64_t mask_bits = detail::BitsFromMask(mask);

  // Storing as 8-bit reduces table size from 4 KiB to 2 KiB. We cannot apply
  // the nibble trick used below because not all indices fit within one lane.
  alignas(16) static constexpr uint8_t table[2048] = {
      // PrintExpand16x8ByteTables
      128, 128, 128, 128, 128, 128, 128, 128,  //
      0,   128, 128, 128, 128, 128, 128, 128,  //
      128, 0,   128, 128, 128, 128, 128, 128,  //
      0,   2,   128, 128, 128, 128, 128, 128,  //
      128, 128, 0,   128, 128, 128, 128, 128,  //
      0,   128, 2,   128, 128, 128, 128, 128,  //
      128, 0,   2,   128, 128, 128, 128, 128,  //
      0,   2,   4,   128, 128, 128, 128, 128,  //
      128, 128, 128, 0,   128, 128, 128, 128,  //
      0,   128, 128, 2,   128, 128, 128, 128,  //
      128, 0,   128, 2,   128, 128, 128, 128,  //
      0,   2,   128, 4,   128, 128, 128, 128,  //
      128, 128, 0,   2,   128, 128, 128, 128,  //
      0,   128, 2,   4,   128, 128, 128, 128,  //
      128, 0,   2,   4,   128, 128, 128, 128,  //
      0,   2,   4,   6,   128, 128, 128, 128,  //
      128, 128, 128, 128, 0,   128, 128, 128,  //
      0,   128, 128, 128, 2,   128, 128, 128,  //
      128, 0,   128, 128, 2,   128, 128, 128,  //
      0,   2,   128, 128, 4,   128, 128, 128,  //
      128, 128, 0,   128, 2,   128, 128, 128,  //
      0,   128, 2,   128, 4,   128, 128, 128,  //
      128, 0,   2,   128, 4,   128, 128, 128,  //
      0,   2,   4,   128, 6,   128, 128, 128,  //
      128, 128, 128, 0,   2,   128, 128, 128,  //
      0,   128, 128, 2,   4,   128, 128, 128,  //
      128, 0,   128, 2,   4,   128, 128, 128,  //
      0,   2,   128, 4,   6,   128, 128, 128,  //
      128, 128, 0,   2,   4,   128, 128, 128,  //
      0,   128, 2,   4,   6,   128, 128, 128,  //
      128, 0,   2,   4,   6,   128, 128, 128,  //
      0,   2,   4,   6,   8,   128, 128, 128,  //
      128, 128, 128, 128, 128, 0,   128, 128,  //
      0,   128, 128, 128, 128, 2,   128, 128,  //
      128, 0,   128, 128, 128, 2,   128, 128,  //
      0,   2,   128, 128, 128, 4,   128, 128,  //
      128, 128, 0,   128, 128, 2,   128, 128,  //
      0,   128, 2,   128, 128, 4,   128, 128,  //
      128, 0,   2,   128, 128, 4,   128, 128,  //
      0,   2,   4,   128, 128, 6,   128, 128,  //
      128, 128, 128, 0,   128, 2,   128, 128,  //
      0,   128, 128, 2,   128, 4,   128, 128,  //
      128, 0,   128, 2,   128, 4,   128, 128,  //
      0,   2,   128, 4,   128, 6,   128, 128,  //
      128, 128, 0,   2,   128, 4,   128, 128,  //
      0,   128, 2,   4,   128, 6,   128, 128,  //
      128, 0,   2,   4,   128, 6,   128, 128,  //
      0,   2,   4,   6,   128, 8,   128, 128,  //
      128, 128, 128, 128, 0,   2,   128, 128,  //
      0,   128, 128, 128, 2,   4,   128, 128,  //
      128, 0,   128, 128, 2,   4,   128, 128,  //
      0,   2,   128, 128, 4,   6,   128, 128,  //
      128, 128, 0,   128, 2,   4,   128, 128,  //
      0,   128, 2,   128, 4,   6,   128, 128,  //
      128, 0,   2,   128, 4,   6,   128, 128,  //
      0,   2,   4,   128, 6,   8,   128, 128,  //
      128, 128, 128, 0,   2,   4,   128, 128,  //
      0,   128, 128, 2,   4,   6,   128, 128,  //
      128, 0,   128, 2,   4,   6,   128, 128,  //
      0,   2,   128, 4,   6,   8,   128, 128,  //
      128, 128, 0,   2,   4,   6,   128, 128,  //
      0,   128, 2,   4,   6,   8,   128, 128,  //
      128, 0,   2,   4,   6,   8,   128, 128,  //
      0,   2,   4,   6,   8,   10,  128, 128,  //
      128, 128, 128, 128, 128, 128, 0,   128,  //
      0,   128, 128, 128, 128, 128, 2,   128,  //
      128, 0,   128, 128, 128, 128, 2,   128,  //
      0,   2,   128, 128, 128, 128, 4,   128,  //
      128, 128, 0,   128, 128, 128, 2,   128,  //
      0,   128, 2,   128, 128, 128, 4,   128,  //
      128, 0,   2,   128, 128, 128, 4,   128,  //
      0,   2,   4,   128, 128, 128, 6,   128,  //
      128, 128, 128, 0,   128, 128, 2,   128,  //
      0,   128, 128, 2,   128, 128, 4,   128,  //
      128, 0,   128, 2,   128, 128, 4,   128,  //
      0,   2,   128, 4,   128, 128, 6,   128,  //
      128, 128, 0,   2,   128, 128, 4,   128,  //
      0,   128, 2,   4,   128, 128, 6,   128,  //
      128, 0,   2,   4,   128, 128, 6,   128,  //
      0,   2,   4,   6,   128, 128, 8,   128,  //
      128, 128, 128, 128, 0,   128, 2,   128,  //
      0,   128, 128, 128, 2,   128, 4,   128,  //
      128, 0,   128, 128, 2,   128, 4,   128,  //
      0,   2,   128, 128, 4,   128, 6,   128,  //
      128, 128, 0,   128, 2,   128, 4,   128,  //
      0,   128, 2,   128, 4,   128, 6,   128,  //
      128, 0,   2,   128, 4,   128, 6,   128,  //
      0,   2,   4,   128, 6,   128, 8,   128,  //
      128, 128, 128, 0,   2,   128, 4,   128,  //
      0,   128, 128, 2,   4,   128, 6,   128,  //
      128, 0,   128, 2,   4,   128, 6,   128,  //
      0,   2,   128, 4,   6,   128, 8,   128,  //
      128, 128, 0,   2,   4,   128, 6,   128,  //
      0,   128, 2,   4,   6,   128, 8,   128,  //
      128, 0,   2,   4,   6,   128, 8,   128,  //
      0,   2,   4,   6,   8,   128, 10,  128,  //
      128, 128, 128, 128, 128, 0,   2,   128,  //
      0,   128, 128, 128, 128, 2,   4,   128,  //
      128, 0,   128, 128, 128, 2,   4,   128,  //
      0,   2,   128, 128, 128, 4,   6,   128,  //
      128, 128, 0,   128, 128, 2,   4,   128,  //
      0,   128, 2,   128, 128, 4,   6,   128,  //
      128, 0,   2,   128, 128, 4,   6,   128,  //
      0,   2,   4,   128, 128, 6,   8,   128,  //
      128, 128, 128, 0,   128, 2,   4,   128,  //
      0,   128, 128, 2,   128, 4,   6,   128,  //
      128, 0,   128, 2,   128, 4,   6,   128,  //
      0,   2,   128, 4,   128, 6,   8,   128,  //
      128, 128, 0,   2,   128, 4,   6,   128,  //
      0,   128, 2,   4,   128, 6,   8,   128,  //
      128, 0,   2,   4,   128, 6,   8,   128,  //
      0,   2,   4,   6,   128, 8,   10,  128,  //
      128, 128, 128, 128, 0,   2,   4,   128,  //
      0,   128, 128, 128, 2,   4,   6,   128,  //
      128, 0,   128, 128, 2,   4,   6,   128,  //
      0,   2,   128, 128, 4,   6,   8,   128,  //
      128, 128, 0,   128, 2,   4,   6,   128,  //
      0,   128, 2,   128, 4,   6,   8,   128,  //
      128, 0,   2,   128, 4,   6,   8,   128,  //
      0,   2,   4,   128, 6,   8,   10,  128,  //
      128, 128, 128, 0,   2,   4,   6,   128,  //
      0,   128, 128, 2,   4,   6,   8,   128,  //
      128, 0,   128, 2,   4,   6,   8,   128,  //
      0,   2,   128, 4,   6,   8,   10,  128,  //
      128, 128, 0,   2,   4,   6,   8,   128,  //
      0,   128, 2,   4,   6,   8,   10,  128,  //
      128, 0,   2,   4,   6,   8,   10,  128,  //
      0,   2,   4,   6,   8,   10,  12,  128,  //
      128, 128, 128, 128, 128, 128, 128, 0,    //
      0,   128, 128, 128, 128, 128, 128, 2,    //
      128, 0,   128, 128, 128, 128, 128, 2,    //
      0,   2,   128, 128, 128, 128, 128, 4,    //
      128, 128, 0,   128, 128, 128, 128, 2,    //
      0,   128, 2,   128, 128, 128, 128, 4,    //
      128, 0,   2,   128, 128, 128, 128, 4,    //
      0,   2,   4,   128, 128, 128, 128, 6,    //
      128, 128, 128, 0,   128, 128, 128, 2,    //
      0,   128, 128, 2,   128, 128, 128, 4,    //
      128, 0,   128, 2,   128, 128, 128, 4,    //
      0,   2,   128, 4,   128, 128, 128, 6,    //
      128, 128, 0,   2,   128, 128, 128, 4,    //
      0,   128, 2,   4,   128, 128, 128, 6,    //
      128, 0,   2,   4,   128, 128, 128, 6,    //
      0,   2,   4,   6,   128, 128, 128, 8,    //
      128, 128, 128, 128, 0,   128, 128, 2,    //
      0,   128, 128, 128, 2,   128, 128, 4,    //
      128, 0,   128, 128, 2,   128, 128, 4,    //
      0,   2,   128, 128, 4,   128, 128, 6,    //
      128, 128, 0,   128, 2,   128, 128, 4,    //
      0,   128, 2,   128, 4,   128, 128, 6,    //
      128, 0,   2,   128, 4,   128, 128, 6,    //
      0,   2,   4,   128, 6,   128, 128, 8,    //
      128, 128, 128, 0,   2,   128, 128, 4,    //
      0,   128, 128, 2,   4,   128, 128, 6,    //
      128, 0,   128, 2,   4,   128, 128, 6,    //
      0,   2,   128, 4,   6,   128, 128, 8,    //
      128, 128, 0,   2,   4,   128, 128, 6,    //
      0,   128, 2,   4,   6,   128, 128, 8,    //
      128, 0,   2,   4,   6,   128, 128, 8,    //
      0,   2,   4,   6,   8,   128, 128, 10,   //
      128, 128, 128, 128, 128, 0,   128, 2,    //
      0,   128, 128, 128, 128, 2,   128, 4,    //
      128, 0,   128, 128, 128, 2,   128, 4,    //
      0,   2,   128, 128, 128, 4,   128, 6,    //
      128, 128, 0,   128, 128, 2,   128, 4,    //
      0,   128, 2,   128, 128, 4,   128, 6,    //
      128, 0,   2,   128, 128, 4,   128, 6,    //
      0,   2,   4,   128, 128, 6,   128, 8,    //
      128, 128, 128, 0,   128, 2,   128, 4,    //
      0,   128, 128, 2,   128, 4,   128, 6,    //
      128, 0,   128, 2,   128, 4,   128, 6,    //
      0,   2,   128, 4,   128, 6,   128, 8,    //
      128, 128, 0,   2,   128, 4,   128, 6,    //
      0,   128, 2,   4,   128, 6,   128, 8,    //
      128, 0,   2,   4,   128, 6,   128, 8,    //
      0,   2,   4,   6,   128, 8,   128, 10,   //
      128, 128, 128, 128, 0,   2,   128, 4,    //
      0,   128, 128, 128, 2,   4,   128, 6,    //
      128, 0,   128, 128, 2,   4,   128, 6,    //
      0,   2,   128, 128, 4,   6,   128, 8,    //
      128, 128, 0,   128, 2,   4,   128, 6,    //
      0,   128, 2,   128, 4,   6,   128, 8,    //
      128, 0,   2,   128, 4,   6,   128, 8,    //
      0,   2,   4,   128, 6,   8,   128, 10,   //
      128, 128, 128, 0,   2,   4,   128, 6,    //
      0,   128, 128, 2,   4,   6,   128, 8,    //
      128, 0,   128, 2,   4,   6,   128, 8,    //
      0,   2,   128, 4,   6,   8,   128, 10,   //
      128, 128, 0,   2,   4,   6,   128, 8,    //
      0,   128, 2,   4,   6,   8,   128, 10,   //
      128, 0,   2,   4,   6,   8,   128, 10,   //
      0,   2,   4,   6,   8,   10,  128, 12,   //
      128, 128, 128, 128, 128, 128, 0,   2,    //
      0,   128, 128, 128, 128, 128, 2,   4,    //
      128, 0,   128, 128, 128, 128, 2,   4,    //
      0,   2,   128, 128, 128, 128, 4,   6,    //
      128, 128, 0,   128, 128, 128, 2,   4,    //
      0,   128, 2,   128, 128, 128, 4,   6,    //
      128, 0,   2,   128, 128, 128, 4,   6,    //
      0,   2,   4,   128, 128, 128, 6,   8,    //
      128, 128, 128, 0,   128, 128, 2,   4,    //
      0,   128, 128, 2,   128, 128, 4,   6,    //
      128, 0,   128, 2,   128, 128, 4,   6,    //
      0,   2,   128, 4,   128, 128, 6,   8,    //
      128, 128, 0,   2,   128, 128, 4,   6,    //
      0,   128, 2,   4,   128, 128, 6,   8,    //
      128, 0,   2,   4,   128, 128, 6,   8,    //
      0,   2,   4,   6,   128, 128, 8,   10,   //
      128, 128, 128, 128, 0,   128, 2,   4,    //
      0,   128, 128, 128, 2,   128, 4,   6,    //
      128, 0,   128, 128, 2,   128, 4,   6,    //
      0,   2,   128, 128, 4,   128, 6,   8,    //
      128, 128, 0,   128, 2,   128, 4,   6,    //
      0,   128, 2,   128, 4,   128, 6,   8,    //
      128, 0,   2,   128, 4,   128, 6,   8,    //
      0,   2,   4,   128, 6,   128, 8,   10,   //
      128, 128, 128, 0,   2,   128, 4,   6,    //
      0,   128, 128, 2,   4,   128, 6,   8,    //
      128, 0,   128, 2,   4,   128, 6,   8,    //
      0,   2,   128, 4,   6,   128, 8,   10,   //
      128, 128, 0,   2,   4,   128, 6,   8,    //
      0,   128, 2,   4,   6,   128, 8,   10,   //
      128, 0,   2,   4,   6,   128, 8,   10,   //
      0,   2,   4,   6,   8,   128, 10,  12,   //
      128, 128, 128, 128, 128, 0,   2,   4,    //
      0,   128, 128, 128, 128, 2,   4,   6,    //
      128, 0,   128, 128, 128, 2,   4,   6,    //
      0,   2,   128, 128, 128, 4,   6,   8,    //
      128, 128, 0,   128, 128, 2,   4,   6,    //
      0,   128, 2,   128, 128, 4,   6,   8,    //
      128, 0,   2,   128, 128, 4,   6,   8,    //
      0,   2,   4,   128, 128, 6,   8,   10,   //
      128, 128, 128, 0,   128, 2,   4,   6,    //
      0,   128, 128, 2,   128, 4,   6,   8,    //
      128, 0,   128, 2,   128, 4,   6,   8,    //
      0,   2,   128, 4,   128, 6,   8,   10,   //
      128, 128, 0,   2,   128, 4,   6,   8,    //
      0,   128, 2,   4,   128, 6,   8,   10,   //
      128, 0,   2,   4,   128, 6,   8,   10,   //
      0,   2,   4,   6,   128, 8,   10,  12,   //
      128, 128, 128, 128, 0,   2,   4,   6,    //
      0,   128, 128, 128, 2,   4,   6,   8,    //
      128, 0,   128, 128, 2,   4,   6,   8,    //
      0,   2,   128, 128, 4,   6,   8,   10,   //
      128, 128, 0,   128, 2,   4,   6,   8,    //
      0,   128, 2,   128, 4,   6,   8,   10,   //
      128, 0,   2,   128, 4,   6,   8,   10,   //
      0,   2,   4,   128, 6,   8,   10,  12,   //
      128, 128, 128, 0,   2,   4,   6,   8,    //
      0,   128, 128, 2,   4,   6,   8,   10,   //
      128, 0,   128, 2,   4,   6,   8,   10,   //
      0,   2,   128, 4,   6,   8,   10,  12,   //
      128, 128, 0,   2,   4,   6,   8,   10,   //
      0,   128, 2,   4,   6,   8,   10,  12,   //
      128, 0,   2,   4,   6,   8,   10,  12,   //
      0,   2,   4,   6,   8,   10,  12,  14};
  // Extend to double length because InterleaveLower will only use the (valid)
  // lower half, and we want N u16.
  const Twice<decltype(du8)> du8x2;
  const Vec128<uint8_t, 2 * N> indices8 =
      ZeroExtendVector(du8x2, Load(du8, table + mask_bits * 8));
  const Vec128<uint16_t, N> indices16 =
      BitCast(du, InterleaveLower(du8x2, indices8, indices8));
  // TableLookupBytesOr0 operates on bytes. To convert u16 lane indices to byte
  // indices, add 0 to even and 1 to odd byte lanes.
  const Vec128<uint16_t, N> byte_indices = Add(indices16, Set(du, 0x0100));
  return BitCast(d, TableLookupBytesOr0(v, byte_indices));
}

template <typename T, size_t N, HWY_IF_T_SIZE(T, 4)>
HWY_API Vec128<T, N> Expand(Vec128<T, N> v, Mask128<T, N> mask) {
  const DFromV<decltype(v)> d;
  const RebindToUnsigned<decltype(d)> du;

  const uint64_t mask_bits = detail::BitsFromMask(mask);

  alignas(16) constexpr uint32_t packed_array[16] = {
      // PrintExpand64x4Nibble - same for 32x4.
      0x0000ffff, 0x0000fff0, 0x0000ff0f, 0x0000ff10, 0x0000f0ff, 0x0000f1f0,
      0x0000f10f, 0x0000f210, 0x00000fff, 0x00001ff0, 0x00001f0f, 0x00002f10,
      0x000010ff, 0x000021f0, 0x0000210f, 0x00003210};

  // For lane i, shift the i-th 4-bit index down to bits [0, 2).
  const Vec128<uint32_t, N> packed = Set(du, packed_array[mask_bits]);
  alignas(16) constexpr uint32_t shifts[4] = {0, 4, 8, 12};
  Vec128<uint32_t, N> indices = packed >> Load(du, shifts);
  // AVX2 _mm256_permutexvar_epi32 will ignore upper bits, but IndicesFromVec
  // checks bounds, so clear the upper bits.
  indices = And(indices, Set(du, N - 1));
  const Vec128<uint32_t, N> expand =
      TableLookupLanes(BitCast(du, v), IndicesFromVec(du, indices));
  // TableLookupLanes cannot also zero masked-off lanes, so do that now.
  return IfThenElseZero(mask, BitCast(d, expand));
}

template <typename T, HWY_IF_T_SIZE(T, 8)>
HWY_API Vec128<T> Expand(Vec128<T> v, Mask128<T> mask) {
  // Same as Compress, just zero out the mask=false lanes.
  return IfThenElseZero(mask, Compress(v, mask));
}

// For single-element vectors, this is at least as fast as native.
template <typename T>
HWY_API Vec128<T, 1> Expand(Vec128<T, 1> v, Mask128<T, 1> mask) {
  return IfThenElseZero(mask, v);
}

// ------------------------------ LoadExpand
template <class D, HWY_IF_V_SIZE_LE_D(D, 16)>
HWY_API VFromD<D> LoadExpand(MFromD<D> mask, D d,
                             const TFromD<D>* HWY_RESTRICT unaligned) {
  return Expand(LoadU(d, unaligned), mask);
}

#endif  // HWY_NATIVE_EXPAND

<<<<<<< HEAD
// ------------------------------ TwoTablesLookupLanes

template <class D>
using IndicesFromD = decltype(IndicesFromVec(D(), Zero(RebindToUnsigned<D>())));

// RVV/SVE have their own implementations of
// TwoTablesLookupLanes(D d, VFromD<D> a, VFromD<D> b, IndicesFromD<D> idx)
#if HWY_TARGET != HWY_RVV && HWY_TARGET != HWY_SVE &&      \
    HWY_TARGET != HWY_SVE2 && HWY_TARGET != HWY_SVE_256 && \
    HWY_TARGET != HWY_SVE2_128
template <class D>
HWY_API VFromD<D> TwoTablesLookupLanes(D /*d*/, VFromD<D> a, VFromD<D> b,
                                       IndicesFromD<D> idx) {
  return TwoTablesLookupLanes(a, b, idx);
}
#endif
=======
// ------------------------------ Reverse2, Reverse4, Reverse8 (8-bit)

#if (defined(HWY_NATIVE_REVERSE2_8) == defined(HWY_TARGET_TOGGLE)) || HWY_IDE
#ifdef HWY_NATIVE_REVERSE2_8
#undef HWY_NATIVE_REVERSE2_8
#else
#define HWY_NATIVE_REVERSE2_8
#endif

#undef HWY_PREFER_ROTATE
// Platforms on which RotateRight is likely faster than TableLookupBytes.
// RVV and SVE anyway have their own implementation of this.
#if HWY_TARGET == HWY_SSE2 || HWY_TARGET <= HWY_AVX3 || \
    HWY_TARGET == HWY_WASM || HWY_TARGET == HWY_PPC8
#define HWY_PREFER_ROTATE 1
#else
#define HWY_PREFER_ROTATE 0
#endif

template <class D, HWY_IF_T_SIZE_D(D, 1)>
HWY_API VFromD<D> Reverse2(D d, VFromD<D> v) {
  // Exclude AVX3 because its 16-bit RotateRight is actually 3 instructions.
#if HWY_PREFER_ROTATE && HWY_TARGET > HWY_AVX3
  const Repartition<uint16_t, decltype(d)> du16;
  return BitCast(d, RotateRight<8>(BitCast(du16, v)));
#else
  alignas(16) static constexpr TFromD<D> kShuffle[16] = {
      1, 0, 3, 2, 5, 4, 7, 6, 9, 8, 11, 10, 13, 12, 15, 14};
  return TableLookupBytes(v, LoadDup128(d, kShuffle));
#endif
}

template <class D, HWY_IF_T_SIZE_D(D, 1)>
HWY_API VFromD<D> Reverse4(D d, VFromD<D> v) {
#if HWY_PREFER_ROTATE
  const Repartition<uint16_t, decltype(d)> du16;
  return BitCast(d, Reverse2(du16, BitCast(du16, Reverse2(d, v))));
#else
  alignas(16) static constexpr uint8_t kShuffle[16] = {
      3, 2, 1, 0, 7, 6, 5, 4, 11, 10, 9, 8, 15, 14, 13, 12};
  const Repartition<uint8_t, decltype(d)> du8;
  return TableLookupBytes(v, BitCast(d, LoadDup128(du8, kShuffle)));
#endif
}

template <class D, HWY_IF_T_SIZE_D(D, 1)>
HWY_API VFromD<D> Reverse8(D d, VFromD<D> v) {
#if HWY_PREFER_ROTATE
  const Repartition<uint32_t, D> du32;
  return BitCast(d, Reverse2(du32, BitCast(du32, Reverse4(d, v))));
#else
  alignas(16) static constexpr uint8_t kShuffle[16] = {
      7, 6, 5, 4, 3, 2, 1, 0, 15, 14, 13, 12, 11, 10, 9, 8};
  const Repartition<uint8_t, decltype(d)> du8;
  return TableLookupBytes(v, BitCast(d, LoadDup128(du8, kShuffle)));
#endif
}

#endif  // HWY_NATIVE_REVERSE2_8
>>>>>>> 9e29b451

// ------------------------------ ReverseLaneBytes

#if (defined(HWY_NATIVE_REVERSE_LANE_BYTES) == defined(HWY_TARGET_TOGGLE))
#ifdef HWY_NATIVE_REVERSE_LANE_BYTES
#undef HWY_NATIVE_REVERSE_LANE_BYTES
#else
#define HWY_NATIVE_REVERSE_LANE_BYTES
#endif

template <class V, HWY_IF_T_SIZE_V(V, 2)>
HWY_API V ReverseLaneBytes(V v) {
  const DFromV<V> d;
  const Repartition<uint8_t, decltype(d)> du8;
  return BitCast(d, Reverse2(du8, BitCast(du8, v)));
}

template <class V, HWY_IF_T_SIZE_V(V, 4)>
HWY_API V ReverseLaneBytes(V v) {
  const DFromV<V> d;
  const Repartition<uint8_t, decltype(d)> du8;
  return BitCast(d, Reverse4(du8, BitCast(du8, v)));
}

template <class V, HWY_IF_T_SIZE_V(V, 8)>
HWY_API V ReverseLaneBytes(V v) {
  const DFromV<V> d;
  const Repartition<uint8_t, decltype(d)> du8;
  return BitCast(d, Reverse8(du8, BitCast(du8, v)));
}

#endif  // HWY_NATIVE_REVERSE_LANE_BYTES

// ------------------------------ ReverseBits

// On these targets, we emulate 8-bit shifts using 16-bit shifts and therefore
// require at least two lanes to BitCast to 16-bit. We avoid Highway's 8-bit
// shifts because those would add extra masking already taken care of by
// UI8ReverseBitsStep. Note that AVX3_DL/AVX3_ZEN4 support GFNI and use it to
// implement ReverseBits, so this code is not used there.
#undef HWY_REVERSE_BITS_MIN_BYTES
#if ((HWY_TARGET >= HWY_AVX3 && HWY_TARGET <= HWY_SSE2) || \
     HWY_TARGET == HWY_WASM || HWY_TARGET == HWY_WASM_EMU256)
#define HWY_REVERSE_BITS_MIN_BYTES 2
#else
#define HWY_REVERSE_BITS_MIN_BYTES 1
#endif

#if (defined(HWY_NATIVE_REVERSE_BITS_UI8) == defined(HWY_TARGET_TOGGLE))
#ifdef HWY_NATIVE_REVERSE_BITS_UI8
#undef HWY_NATIVE_REVERSE_BITS_UI8
#else
#define HWY_NATIVE_REVERSE_BITS_UI8
#endif

namespace detail {

template <int kShiftAmt, int kShrResultMask, class V,
          HWY_IF_V_SIZE_GT_D(DFromV<V>, HWY_REVERSE_BITS_MIN_BYTES - 1)>
HWY_INLINE V UI8ReverseBitsStep(V v) {
  const DFromV<decltype(v)> d;
  const RebindToUnsigned<decltype(d)> du;
#if HWY_REVERSE_BITS_MIN_BYTES == 2
  const Repartition<uint16_t, decltype(d)> d_shift;
#else
  const RebindToUnsigned<decltype(d)> d_shift;
#endif

  const auto v_to_shift = BitCast(d_shift, v);
  const auto shl_result = BitCast(d, ShiftLeft<kShiftAmt>(v_to_shift));
  const auto shr_result = BitCast(d, ShiftRight<kShiftAmt>(v_to_shift));
  const auto shr_result_mask =
      BitCast(d, Set(du, static_cast<uint8_t>(kShrResultMask)));
  return Or(And(shr_result, shr_result_mask),
            AndNot(shr_result_mask, shl_result));
}

#if HWY_REVERSE_BITS_MIN_BYTES == 2
template <int kShiftAmt, int kShrResultMask, class V,
          HWY_IF_V_SIZE_D(DFromV<V>, 1)>
HWY_INLINE V UI8ReverseBitsStep(V v) {
  return V{UI8ReverseBitsStep<kShiftAmt, kShrResultMask>(Vec128<uint8_t>{v.raw})
               .raw};
}
#endif

}  // namespace detail

template <class V, HWY_IF_T_SIZE_V(V, 1)>
HWY_API V ReverseBits(V v) {
  auto result = detail::UI8ReverseBitsStep<1, 0x55>(v);
  result = detail::UI8ReverseBitsStep<2, 0x33>(result);
  result = detail::UI8ReverseBitsStep<4, 0x0F>(result);
  return result;
}

#endif  // HWY_NATIVE_REVERSE_BITS_UI8

#if (defined(HWY_NATIVE_REVERSE_BITS_UI16_32_64) == defined(HWY_TARGET_TOGGLE))
#ifdef HWY_NATIVE_REVERSE_BITS_UI16_32_64
#undef HWY_NATIVE_REVERSE_BITS_UI16_32_64
#else
#define HWY_NATIVE_REVERSE_BITS_UI16_32_64
#endif

template <class V, HWY_IF_T_SIZE_ONE_OF_V(V, (1 << 2) | (1 << 4) | (1 << 8)),
          HWY_IF_NOT_FLOAT_NOR_SPECIAL_V(V)>
HWY_API V ReverseBits(V v) {
  const DFromV<decltype(v)> d;
  const Repartition<uint8_t, decltype(d)> du8;
  return ReverseLaneBytes(BitCast(d, ReverseBits(BitCast(du8, v))));
}
#endif  // HWY_NATIVE_REVERSE_BITS_UI16_32_64

// ================================================== Operator wrapper

// SVE* and RVV currently cannot define operators and have already defined
// (only) the corresponding functions such as Add.
#if (defined(HWY_NATIVE_OPERATOR_REPLACEMENTS) == defined(HWY_TARGET_TOGGLE))
#ifdef HWY_NATIVE_OPERATOR_REPLACEMENTS
#undef HWY_NATIVE_OPERATOR_REPLACEMENTS
#else
#define HWY_NATIVE_OPERATOR_REPLACEMENTS
#endif

template <class V>
HWY_API V Add(V a, V b) {
  return a + b;
}
template <class V>
HWY_API V Sub(V a, V b) {
  return a - b;
}

template <class V>
HWY_API V Mul(V a, V b) {
  return a * b;
}
template <class V>
HWY_API V Div(V a, V b) {
  return a / b;
}

template <class V>
V Shl(V a, V b) {
  return a << b;
}
template <class V>
V Shr(V a, V b) {
  return a >> b;
}

template <class V>
HWY_API auto Eq(V a, V b) -> decltype(a == b) {
  return a == b;
}
template <class V>
HWY_API auto Ne(V a, V b) -> decltype(a == b) {
  return a != b;
}
template <class V>
HWY_API auto Lt(V a, V b) -> decltype(a == b) {
  return a < b;
}

template <class V>
HWY_API auto Gt(V a, V b) -> decltype(a == b) {
  return a > b;
}
template <class V>
HWY_API auto Ge(V a, V b) -> decltype(a == b) {
  return a >= b;
}

template <class V>
HWY_API auto Le(V a, V b) -> decltype(a == b) {
  return a <= b;
}

#endif  // HWY_NATIVE_OPERATOR_REPLACEMENTS

// NOLINTNEXTLINE(google-readability-namespace-comments)
}  // namespace HWY_NAMESPACE
}  // namespace hwy
HWY_AFTER_NAMESPACE();<|MERGE_RESOLUTION|>--- conflicted
+++ resolved
@@ -2696,7 +2696,6 @@
 
 #endif  // HWY_NATIVE_EXPAND
 
-<<<<<<< HEAD
 // ------------------------------ TwoTablesLookupLanes
 
 template <class D>
@@ -2713,7 +2712,7 @@
   return TwoTablesLookupLanes(a, b, idx);
 }
 #endif
-=======
+
 // ------------------------------ Reverse2, Reverse4, Reverse8 (8-bit)
 
 #if (defined(HWY_NATIVE_REVERSE2_8) == defined(HWY_TARGET_TOGGLE)) || HWY_IDE
@@ -2773,7 +2772,6 @@
 }
 
 #endif  // HWY_NATIVE_REVERSE2_8
->>>>>>> 9e29b451
 
 // ------------------------------ ReverseLaneBytes
 
